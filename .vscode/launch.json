{
	"version": "0.2.0",
	"configurations": [
		{
			"name": "Debug (LLDB)",
			"type": "lldb",
			"request": "launch",
			"program": "${workspaceFolder}/zig-out/bin/Deecy",
			"args": [],
			"cwd": "${workspaceFolder}",
			"preLaunchTask": "build",
			"setupCommands": [
				{
					"text": "process handle SIGSEGV --notify false --pass true --stop false"
				}
			]
		},
		{
			"name": "Debug (GDB)",
			"type": "gdb",
			"request": "launch",
			"target": "${workspaceFolder}/zig-out/bin/Deecy",
			"cwd": "${workspaceFolder}",
			"preLaunchTask": "build"
		},
		{
			"name": "Debug",
			"type": "cppvsdbg",
			"request": "launch",
			"program": "${workspaceFolder}/zig-out/bin/Deecy",
			"args": [
<<<<<<< HEAD
				//	"-g",
				//	"D:\\DC Games\\[GDI] Ikaruga (JP)\\Ikaruga v1.002 (2002)(ESP)(NTSC)(JP)[!].gdi"
=======
				"-g",
				"D:\\DC Games\\[GDI] Grandia II (US)\\Grandia II v1.001 (2000)(Ubi Soft)(NTSC)(US)[!].gdi"
>>>>>>> e050b9ee
			],
			"cwd": "${workspaceFolder}",
			"environment": [],
			"preLaunchTask": "build"
		},
		{
			"name": "Debug (Release)",
			"type": "cppvsdbg",
			"request": "launch",
			"program": "${workspaceFolder}/zig-out/bin/Deecy",
			"args": [
				"-g",
				"D:\\DC Games\\[GDI] Ikaruga (JP)\\Ikaruga v1.002 (2002)(ESP)(NTSC)(JP)[!].gdi"
			],
			"cwd": "${workspaceFolder}",
			"environment": [],
			"preLaunchTask": "build-release-fast"
		},
		{
			"name": "Debug (Release Safe)",
			"type": "cppvsdbg",
			"request": "launch",
			"program": "${workspaceFolder}/zig-out/bin/Deecy",
			"args": [
				"-g",
				"D:\\DC Games\\[GDI] Ikaruga (JP)\\Ikaruga v1.002 (2002)(ESP)(NTSC)(JP)[!].gdi"
			],
			"cwd": "${workspaceFolder}",
			"environment": [],
			"preLaunchTask": "build-release-safe"
		}
	]
}<|MERGE_RESOLUTION|>--- conflicted
+++ resolved
@@ -29,13 +29,8 @@
 			"request": "launch",
 			"program": "${workspaceFolder}/zig-out/bin/Deecy",
 			"args": [
-<<<<<<< HEAD
-				//	"-g",
-				//	"D:\\DC Games\\[GDI] Ikaruga (JP)\\Ikaruga v1.002 (2002)(ESP)(NTSC)(JP)[!].gdi"
-=======
 				"-g",
 				"D:\\DC Games\\[GDI] Grandia II (US)\\Grandia II v1.001 (2000)(Ubi Soft)(NTSC)(US)[!].gdi"
->>>>>>> e050b9ee
 			],
 			"cwd": "${workspaceFolder}",
 			"environment": [],
