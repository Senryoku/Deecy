const std = @import("std");
const builtin = @import("builtin");
const dc_config = @import("dc_config");

const termcolor = @import("termcolor");

const dc_log = std.log.scoped(.dc);
pub const HostPaths = @import("host_paths.zig");

pub const HardwareRegisters = @import("hardware_registers.zig");
pub const SH4Module = @import("sh4.zig");
pub const SH4Interpreter = @import("sh4_interpreter.zig");
pub const SH4JITModule = @import("jit/sh4_jit.zig");
pub const HollyModule = @import("holly.zig");
pub const AICAModule = @import("aica.zig");
pub const Maple = @import("maple.zig");
pub const Modem = @import("modem.zig");
pub const GDROM = @import("gdrom.zig");
pub const GDROM_HLE = @import("gdrom_hle.zig");

const HardwareRegister = HardwareRegisters.HardwareRegister;
const SH4 = SH4Module.SH4;
const SH4JIT = SH4JITModule.SH4JIT;
const Holly = HollyModule.Holly;
const AICA = AICAModule.AICA;
const MapleHost = Maple.MapleHost;
const Flash = @import("flash.zig");

pub const Region = enum(u8) {
    Japan = 0,
    USA = 1,
    Europe = 2,
    Unknown = 3,
};

pub const Language = enum(u8) {
    Japanese = 0,
    English = 1,
    German = 2,
    French = 3,
    Spanish = 4,
    Italian = 5,
    Unknown = 6,
};

const VideoMode = enum(u8) {
    NTSC = 0,
    PAL = 1,
    PAL_M = 2,
    PAL_N = 3,
    Unknown = 4,
};

const CableType = enum(u16) {
    VGA = 0,
    RGB = 2,
    Composite = 3,
};

const Callback = struct {
    function: ?*const fn (*anyopaque, *Dreamcast) void,
    context: *anyopaque,

    pub fn call(self: Callback, dc: *Dreamcast) void {
        if (self.function != null)
            self.function.?(self.context, dc);
    }
};

const ScheduledEvent = struct {
    const Event = union(enum) {
        None,
        EndGDDMA,
        EndSortDMA,
        EndAICADMA,
        TimerUnderflow: struct { channel: u2 },
        HBlankIn,
        VBlankIn,
        VBlankOut,
<<<<<<< HEAD
        Modem: Modem.Event,
=======

        pub fn format(self: @This(), comptime _: []const u8, _: std.fmt.FormatOptions, writer: anytype) !void {
            switch (self) {
                .TimerUnderflow => |e| return writer.print("Timer {d} Underflow", .{e.channel}),
                else => return writer.print("{s}", .{@tagName(self)}),
            }
        }
>>>>>>> 982ff968
    };
    trigger_cycle: u64,
    interrupt: ?union(enum) {
        Normal: HardwareRegisters.SB_ISTNRM,
        External: HardwareRegisters.SB_ISTEXT,

        pub fn format(self: @This(), comptime _: []const u8, _: std.fmt.FormatOptions, writer: anytype) !void {
            switch (self) {
                .Normal => |e| return writer.print("{any}", .{e}),
                .External => |e| return writer.print("{any}", .{e}),
            }
        }
    },
    event: Event = .None,

    fn compare(_: void, a: ScheduledEvent, b: ScheduledEvent) std.math.Order {
        return std.math.order(a.trigger_cycle, b.trigger_cycle);
    }
};

inline fn check_type(comptime Valid: []const type, comptime T: type, comptime fmt: []const u8, param: anytype) void {
    inline for (Valid) |V| if (T == V) return;
    std.debug.print(fmt, param);
    unreachable;
}

// Area 0:
// 0x00000000 - 0x001FFFFF Boot ROM
// 0x00200000 - 0x0021FFFF Flash Memory
// 0x005F6800 - 0x005F69FF System Control Reg.
// 0x005F6C00 - 0x005F6CFF Maple Control Reg.
// 0x005F7000 - 0x005F70FF GD-ROM
// 0x005F7400 - 0x005F74FF G1 Control Reg.
// 0x005F7800 - 0x005F78FF G2 Control Reg.
// 0x005F7C00 - 0x005F7CFF PVR Control Reg.
// 0x005F8000 - 0x005F9FFF TA/PVR Core Reg.
// 0x00600000 - 0x006007FF MODEM
// 0x00700000 - 0x00707FFF AICA sound Reg.
// 0x00710000 - 0x00710007 AICA RTC Reg.
// 0x00800000 - 0x009FFFFF AICA Memory
// 0x01000000 - 0x01FFFFFF G2 External Device #1
// 0x02700000 - 0x02FFFFE0 G2 AICA (Image area)
// 0x03000000 - 0x03FFFFE0 G2 External Device #2

pub const Dreamcast = struct {
    pub const BootSize = 0x20_0000;
    pub const RAMSize = 0x100_0000;
    pub const VRAMSize = Holly.VRAMSize;
    pub const ARAMSize = AICA.RAMSize;
    pub const SH4Clock = 200_000_000;

    cpu: SH4,
    gpu: Holly = undefined,
    aica: AICA = undefined,
    maple: MapleHost,
    gdrom: GDROM = undefined,
    gdrom_hle: GDROM_HLE = .{}, // NOTE: Currently not serialized in save states. It is now less compatible than the LLE implementation.
    modem: Modem = undefined, // TODO: Serialize

    sh4_jit: SH4JIT,

    cable_type: CableType = .VGA, // Plugged in video cable reported to the CPU.
    region: Region = .Unknown,

    boot: []align(4) u8 = undefined,
    flash: Flash,
    ram: []align(4) u8 = undefined,
    vram: []align(32) u8 = undefined,
    aram: []align(4) u8 = undefined,
    hardware_registers: []align(4) u8,

    scheduled_events: std.PriorityQueue(ScheduledEvent, void, ScheduledEvent.compare),
    _global_cycles: u64 = 0, // Cycles since the start of emulation.

    on_render_start: Callback = undefined,

    _allocator: std.mem.Allocator,

    _dummy: [4]u8 align(32) = @splat(0), // FIXME: Dummy space for non-implemented features

    pub fn create(allocator: std.mem.Allocator) !*Dreamcast {
        const dc = try allocator.create(Dreamcast);
        dc.* = Dreamcast{
            .cpu = try .init(allocator, dc),
            .maple = try .init(allocator),
            .sh4_jit = try .init(allocator),
            .flash = try .init(allocator),
            .hardware_registers = try allocator.allocWithOptions(u8, 0x20_0000, 4, null), // FIXME: Huge waste of memory.
            .scheduled_events = .init(allocator, {}),
            ._allocator = allocator,
        };

        if (SH4JITModule.FastMem) {
            dc.boot = @as([*]align(4) u8, @alignCast(@ptrCast(dc.sh4_jit.virtual_address_space.base_addr())))[0..BootSize];
            dc.ram = @as([*]align(4) u8, @ptrFromInt(@intFromPtr(dc.sh4_jit.virtual_address_space.base_addr()) + 0x0C00_0000))[0..RAMSize];
            dc.vram = @as([*]align(32) u8, @ptrFromInt(@intFromPtr(dc.sh4_jit.virtual_address_space.base_addr()) + 0x0400_0000))[0..Holly.VRAMSize];
            dc.aram = @as([*]align(4) u8, @ptrFromInt(@intFromPtr(dc.sh4_jit.virtual_address_space.base_addr()) + 0x0080_0000))[0..AICA.RAMSize];
        } else {
            dc.boot = try allocator.allocWithOptions(u8, BootSize, 4, null);
            dc.ram = try allocator.allocWithOptions(u8, RAMSize, 4, null);
            dc.vram = try allocator.allocWithOptions(u8, Holly.VRAMSize, 32, null);
            dc.aram = try allocator.allocWithOptions(u8, AICA.RAMSize, 4, null);
        }

        dc.gpu = try .init(allocator, dc);
        dc.aica = try .init(allocator, dc.aram);
        dc.gdrom = try .init(allocator, dc);
        dc.modem = try .init(allocator, dc);
        dc.aica.setup_arm();

        errdefer dc.deinit();

        // Create 'userdata' folder if it doesn't exist
        try std.fs.cwd().makePath(HostPaths.get_userdata_path());

        const bios_path = try std.fs.path.join(allocator, &[_][]const u8{ HostPaths.get_data_path(), "dc_boot.bin" });
        defer allocator.free(bios_path);
        dc.load_bios(bios_path) catch |err| {
            switch (err) {
                error.FileNotFound => return error.BiosNotFound,
                else => return err,
            }
        };

        try dc.reset();

        return dc;
    }

    pub fn deinit(self: *@This()) void {
        // Write flash to disc. FIXME: Unused for now.
        // if (!@import("builtin").is_test) {
        //     const filename = get_user_flash_path();
        //     std.fs.cwd().makePath(std.fs.path.dirname(filename) orelse ".") catch |err| {
        //         dc_log.err("Failed to create user flash directory: {any}", .{err});
        //     };
        //     if (std.fs.cwd().createFile(filename, .{})) |file| {
        //         defer file.close();
        //         _ = file.writeAll(self.flash.data) catch |err| {
        //             dc_log.err("Failed to save user flash: {any}", .{err});
        //         };
        //     } else |err| {
        //         dc_log.err("Failed to open user flash '{s}' for writing: {any}", .{ filename, err });
        //     }
        // }

        self.scheduled_events.deinit();
        self.sh4_jit.deinit();
        self.gdrom.deinit();
        self.maple.deinit();
        self.aica.deinit();
        self.gpu.deinit();
        self.cpu.deinit();
        self.flash.deinit();
        self.modem.deinit(self._allocator);

        if (!SH4JITModule.FastMem) {
            self._allocator.free(self.aram);
            self._allocator.free(self.vram);
            self._allocator.free(self.ram);
            self._allocator.free(self.boot);
        }
        self._allocator.free(self.hardware_registers);
    }

    pub fn reset(self: *@This()) !void {
        self.cpu.reset();
        self.gpu.reset();
        self.gdrom.reset();
        self.gdrom_hle.reset();
        try self.aica.reset();
        self.flash.reset();
        self.modem.reset();
        while (self.scheduled_events.removeOrNull() != null) {}

        try self.sh4_jit.reset();

        @memset(self.ram[0..], 0x00); // NOTE: Sonic Adventure 2 reads some unitialized memory around 0x0C000050...

        @memset(self.hardware_registers, 0x00);

        self.hw_register(u32, .SB_FFST).* = 0; // FIFO Status
        self.hw_register(u32, .SB_MDST).* = 0;
        self.hw_register(u32, .SB_DDST).* = 0;
        self.hw_register(u32, .SB_SDST).* = 0;
        self.hw_register(u32, .SB_GDST).* = 0;
        self.hw_register(u32, .SB_ISTNRM).* = 0;

        // Holly Version. TODO: Make it configurable?
        self.hw_register(u32, .SB_SBREV).* = 0x0B;
        self.hw_register(u32, .SB_G2ID).* = 0x12; // Only possible value, apparently.

        self.hw_register(u32, .SB_MSYS).* = 0x3A980000;
        self.hw_register(u32, .SB_MST).* = 0x000000FF;
        self.hw_register(u32, .SB_MMSEL).* = 0x00000001;

        // NOTE: SB_G1SYSM:
        // G1MRA [18:15]                   G1MRA[14:11]
        //   0 0 0 0  Mass production unit   0 0 0 1  Japan, South Korea, Asia NTSC
        //   1 1 0 0  SET4-8M                0 1 0 0  North America, Brazil, Argentina
        //   1 0 0 0  SET4-32M               1 1 0 0  Europe
        //   1 0 0 1  Dev.Box-16M
        //   1 0 1 0  Dev.Box-32M
        //   1 1 0 1  Graphics box
        //   Other codes Reserved
        self.hw_register(u32, .SB_G1SYSM).* = 0b0000_1100;

        self.hw_register(u32, .SB_G2DSTO).* = 0x000003FF;
        self.hw_register(u32, .SB_G2TRTO).* = 0x000003FF;
    }

    pub fn region_subdir(self: *@This()) []const u8 {
        return switch (self.region) {
            .Japan => "jp",
            .USA => "us",
            .Europe => "eu",
            else => "us",
        };
    }

    pub fn set_region(self: *@This(), region: Region) !void {
        self.region = region;
        try self.load_flash();
    }

    pub fn load_bios(self: *@This(), boot_path: []const u8) !void {
        var boot_file = std.fs.cwd().openFile(boot_path, .{}) catch |err| {
            dc_log.err(termcolor.red("Failed to open boot ROM at '{s}', error: {any}."), .{ boot_path, err });
            return err;
        };
        defer boot_file.close();
        const bytes_read = try boot_file.readAll(self.boot);
        std.debug.assert(bytes_read == 0x200000);
    }

    pub fn load_flash(self: *@This()) !void {
        // FIXME: User flash is sometimes corrupted. Always load default until I understand what's going on.
        const default_flash_path = try std.fs.path.join(self._allocator, &[_][]const u8{ HostPaths.get_data_path(), "dc_flash.bin" });
        defer self._allocator.free(default_flash_path);
        var flash_file = std.fs.cwd().openFile(default_flash_path, .{}) catch |e| {
            dc_log.err(termcolor.red("Failed to open default flash file at '{s}', error: {any}."), .{ default_flash_path, e });
            return e;
        };

        // var flash_file = std.fs.cwd().openFile(get_user_flash_path(), .{}) catch |err| f: {
        //     if (err == error.FileNotFound) {
        //         dc_log.info("Loading default flash ROM.", .{});
        //         break :f std.fs.cwd().openFile(default_flash_path, .{}) catch |e| {
        //             dc_log.err(termcolor.red("Failed to open default flash file at '{s}', error: {any}."), .{ default_flash_path, e });
        //             return e;
        //         };
        //     } else {
        //         dc_log.err(termcolor.red("Failed to open user flash file at '{s}', error: {any}."), .{ get_user_flash_path(), err });
        //         return err;
        //     }
        // };

        defer flash_file.close();
        const flash_bytes_read = try flash_file.readAll(self.flash.data);
        std.debug.assert(flash_bytes_read == 0x20000);

        // Adjust region.
        self.flash.data[0x1A002] = @as(u8, '0') + @intFromEnum(self.region);
        self.flash.data[0x1A0A2] = @as(u8, '0') + @intFromEnum(self.region);

        // Get current system config, update it with user preference and fix block crc.
        const system_bitmap = @as(*u512, @alignCast(@ptrCast(self.flash.data[0x1FFC0..0x20000].ptr)));
        const last_entry = @ctz(system_bitmap.*);
        if (last_entry == 0) return error.InvalidFlash;
        var system_block = self.flash.get_system_block(last_entry - 1);

        // Update saved time to avoid manual time adjustement screen on startup.
        const dc_timestamp = AICA.timestamp();
        system_block.user_payload.time_low = @truncate(dc_timestamp);
        system_block.user_payload.time_high = @truncate(dc_timestamp >> 16);

        system_block.update_crc();
    }

    pub fn load_at(self: *@This(), addr: u32, bin: []const u8) void {
        const start_addr = ((addr & 0x1FFFFFFF) - 0x0C000000);
        @memcpy(self.ram[start_addr .. start_addr + bin.len], bin);
    }

    pub fn skip_bios(self: *@This(), hle_syscalls: bool) !void {
        self.cpu.state_after_boot_rom();

        @memset(self.ram[0x00200000..0x00300000], 0x00); // FIXME: I think KallistiOS relies on that, or maybe I messed up somewhere else. (the BootROM does clear this section of RAM)

        // Copy subroutine to RAM. Some of it will be overwritten, I'm trying to work out what's important and what's not.
        inline for (0..16) |i| {
            try self.cpu.write(u16, 0x8C0000E0 + 2 * i, try self.cpu.read(u16, 0x800000FE - 2 * i));
        }
        // Copy a portion of the boot ROM to RAM.
        try self.cpu.write(u32, 0xA05F74E4, 0x001FFFFF);

        @memcpy(self.ram[0x00000100..0x00004000], self.boot[0x00000100..0x00004000]);
        @memcpy(self.ram[0x00008000..0x00200000], self.boot[0x00008000..0x00200000]);

        const IP_bin_HLE = false;
        if (IP_bin_HLE) {
            // Copy a portion of the flash ROM to RAM.
            inline for (0..8) |i| {
                try self.cpu.write(u8, 0x8C000068 + i, try self.cpu.read(u8, 0x0021A056 + i));
            }
            inline for (0..5) |i| {
                try self.cpu.write(u8, 0x8C000068 + 8 + i, try self.cpu.read(u8, 0x0021A000 + i));
            }
            // FIXME: Load system settings from flashrom (User partition (2), logical block 5), instead of these hardcoded values.
            //inline for (.{ 0xBC, 0xEA, 0x90, 0x5E, 0xFF, 0x04, 0x00, 0x01 }, 0..) |val, i| {
            inline for (.{ 0x00, 0x00, 0x89, 0xFC, 0x5B, 0xFF, 0x01, 0x00, 0x00, 0x7D, 0x0A, 0x62, 0x61 }, 0..) |val, i| {
                try self.cpu.write(u8, 0x8C000068 + 13 + i, val);
            }
        }

        // Patch some adresses of functions provided by the boot ROM ("syscalls")
        inline for (.{
            .{ 0x8C0000B0, 0x8C003C00 },
            .{ 0x8C0000B4, 0x8C003D80 },
            .{ 0x8C0000B8, 0x8C003D00 },
            .{ 0x8C0000BC, 0x8C001000 },
            .{ 0x8C0000C0, 0x8C0010F0 },
            .{ 0x8C0000E0, 0x8C000800 },
        }) |p| {
            try self.cpu.write(u32, p[0], p[1]);
        }
        // Replace them by HLE counterparts (see syscall.zig) by inserting fake opcodes.
        if (hle_syscalls) {
            // System
            try self.cpu.write(u16, 0x8C003C00, 0b0000000000010000);
            // Font
            try self.cpu.write(u16, 0x8C003D80, 0b0000000000100000);
            // Flashrom
            try self.cpu.write(u16, 0x8C003D00, 0b0000000000110000);
            // GD
            try self.cpu.write(u16, 0x8C001000, 0b0000000001000000);
            // GD2
            try self.cpu.write(u16, 0x8C0010F0, 0b0000000001010000);
            // Misc
            try self.cpu.write(u16, 0x8C000800, 0b0000000001100000);
        }

        // Other set values, IDK
        inline for (.{
            .{ 0x8C0000AC, 0xA05F7000 },
            .{ 0x8C0000A8, 0xA0200000 },
            .{ 0x8C0000A4, 0xA0100000 },
            .{ 0x8C0000A0, 0x00000000 },
            .{ 0x8C00002C, 0x00000000 },
            .{ 0x8CFFFFF8, 0x8C000128 },
        }) |p| {
            try self.cpu.write(u32, p[0], p[1]);
        }

        // Load IP.bin from disc (16 first sectors of the last track)
        // FIXME: Here we assume the last track is the 3rd.
        if (self.gdrom.disc) |*disc|
            _ = try disc.load_bytes(45150, 16 * 2048, self.ram[0x00008000..]);

        // IP.bin patches
        inline for (.{
            .{ 0xAC0090D8, 0x5113 },
            .{ 0xAC00940A, 0x000B },
            .{ 0xAC00940C, 0x0009 },
        }) |p| {
            try self.cpu.write(u16, p[0], p[1]);
        }

        // Patch some functions apparently used by interrupts
        // (And some other random stuff that the boot ROM sets for some reason
        //  and I'm afraid some games might use. I'm not taking any more chances)

        // Sleep on error?
        try self.cpu.write(u32, 0x8C000000, 0x00090009);
        try self.cpu.write(u32, 0x8C000004, 0x001B0009);
        try self.cpu.write(u32, 0x8C000008, 0x0009AFFD);
        // ??
        try self.cpu.write(u16, 0x8C00000C, 0);
        try self.cpu.write(u16, 0x8C00000E, 0);
        // RTE - Some interrupts jump there instead of having their own RTE, I have NO idea why.
        try self.cpu.write(u32, 0x8C000010, 0x00090009); // nop nop
        try self.cpu.write(u32, 0x8C000014, 0x0009002B); // rte nop
        // RTS
        try self.cpu.write(u32, 0x8C000018, 0x00090009);
        try self.cpu.write(u32, 0x8C00001C, 0x0009000B);

        // ??
        try self.cpu.write(u8, 0x8C00002C, 0x16);
        try self.cpu.write(u32, 0x8C000064, 0x8c008100);
        try self.cpu.write(u16, 0x8C000090, 0);
        try self.cpu.write(u16, 0x8C000092, @bitCast(@as(i16, -128)));

        self.hw_register(u32, .SB_MDST).* = 0;
        self.hw_register(u32, .SB_DDST).* = 0;

        self.gpu._get_register(u32, .SPG_HBLANK_INT).* = 0x03450000;
        self.gpu._get_register(u32, .SPG_VBLANK_INT).* = 0x00150208;
        self.gpu._get_register(u32, .SPG_CONTROL).* = 0x00000100;
        self.gpu._get_register(u32, .SPG_HBLANK).* = 0x007E0345;
        self.gpu._get_register(u32, .SPG_VBLANK).* = 0x00280208;
        self.gpu._get_register(u32, .SPG_WIDTH).* = 0x03F1933F;
        self.gpu._get_register(u32, .SPG_LOAD).* = 0x020C0359;
        self.gpu.finalize_deserialization();
    }

    pub fn set_flash_settings(self: *@This(), region: Region, lang: Language, video_mode: VideoMode) void {
        self.flash[0x1A002] = @as(u8, '0') + @intFromEnum(region);
        self.flash[0x1A0A2] = @as(u8, '0') + @intFromEnum(region);
        self.flash[0x1A003] = @as(u8, '0') + @intFromEnum(lang);
        self.flash[0x1A0A3] = @as(u8, '0') + @intFromEnum(lang);
        self.flash[0x1A004] = @as(u8, '0') + @intFromEnum(video_mode);
        self.flash[0x1A0A4] = @as(u8, '0') + @intFromEnum(video_mode);
    }

    pub inline fn hw_register(self: *@This(), comptime T: type, r: HardwareRegister) *T {
        return self.hw_register_addr(T, @intFromEnum(r));
    }
    pub inline fn hw_register_addr(self: *@This(), comptime T: type, addr: u32) *T {
        std.debug.assert(addr >= 0x005F6800 and addr < 0x005F6800 + self.hardware_registers.len);
        return @as(*T, @alignCast(@ptrCast(&self.hardware_registers[addr - 0x005F6800])));
    }
    pub inline fn read_hw_register_addr(self: *const @This(), comptime T: type, addr: u32) T {
        std.debug.assert(addr >= 0x005F6800 and addr < 0x005F6800 + self.hardware_registers.len);
        return @as(*const T, @alignCast(@ptrCast(&self.hardware_registers[addr - 0x005F6800]))).*;
    }
    pub inline fn read_hw_register(self: *const @This(), comptime T: type, r: HardwareRegister) T {
        return self.read_hw_register_addr(T, @intFromEnum(r));
    }
    pub fn write_hw_register(self: *@This(), comptime T: type, addr: u32, value: T) void {
        const reg: HardwareRegister = @enumFromInt(addr);
        if (addr >= 0x005F7000 and addr <= 0x005F709C) {
            if (T != u8 and T != u16) return dc_log.err("Invalid Write({any}) to 0x{X:0>8} (GDROM)\n", .{ T, addr });
            return self.gdrom.write_register(T, addr, value);
        }
        // Hardware registers
        switch (reg) {
            .SB_SFRES => { // Software Reset
                if (T != u32) return dc_log.err("Invalid Write({any}) to 0x{X:0>8} (SB_SFRES)\n", .{ T, addr });
                if (value == 0x00007611)
                    self.cpu.software_reset();
            },
            .SB_PDST => if (value == 1) self.start_pvr_dma(),
            .SB_SDST => if (value == 1) self.start_sort_dma(),
            .SB_E1ST, .SB_E2ST, .SB_DDST => {
                if (value == 1)
                    dc_log.err(termcolor.red("Unimplemented {any} DMA initiation!"), .{reg});
            },
            .SB_ADSUSP, .SB_E1SUSP, .SB_E2SUSP, .SB_DDSUSP => {
                if ((value & 1) == 1)
                    dc_log.debug(termcolor.yellow("Unimplemented DMA Suspend Request to {any}"), .{reg});
            },
            .SB_ADST => {
                if (value == 1) self.aica.start_dma(self);
            },
            .SB_GDEN => {
                dc_log.debug("Write to SB_GDEN: {X}", .{value});
                if (value == 0) self.abort_gd_dma();
                self.hw_register(T, .SB_GDEN).* = value;
            },
            .SB_GDST => if (value == 1) self.start_gd_dma(),
            .SB_GDSTARD, .SB_GDLEND, .SB_ADSTAGD, .SB_E1STAGD, .SB_E2STAGD, .SB_DDSTAGD, .SB_ADSTARD, .SB_E1STARD, .SB_E2STARD, .SB_DDSTARD, .SB_ADLEND, .SB_E1LEND, .SB_E2LEND, .SB_DDLEND => {
                dc_log.warn(termcolor.yellow("Ignoring write({any}) to Read Only register {s} = {X:0>8}."), .{ T, @tagName(reg), value });
            },
            .SB_MDAPRO => {
                if (T != u32) return dc_log.err("Invalid Write({any}) to 0x{X:0>8} (SB_MDAPRO)\n", .{ T, addr });
                // This register specifies the address range for Maple-DMA involving the system (work) memory.
                // Check "Security code"
                if (value & 0xFFFF0000 != 0x61550000) return;
                self.hw_register(T, .SB_MDAPRO).* = value;
            },
            .SB_MDST => if (value == 1) self.start_maple_dma(),
            .SB_ISTNRM => {
                if (T != u32) return dc_log.err("Invalid Write({any}) to 0x{X:0>8} (SB_ISTNRM)\n", .{ T, addr });
                // Interrupt can be cleared by writing "1" to the corresponding bit.
                self.hw_register(u32, .SB_ISTNRM).* &= ~(value & 0x3FFFFF);
            },
            .SB_ISTERR => {
                if (T != u32) return dc_log.err("Invalid Write({any}) to 0x{X:0>8} (SB_ISTERR)\n", .{ T, addr });
                // Interrupt can be cleared by writing "1" to the corresponding bit.
                self.hw_register(u32, .SB_ISTERR).* &= ~value;
            },
            .SB_C2DSTAT => {
                if (T != u32) return dc_log.err("Invalid Write({any}) to 0x{X:0>8} (SB_C2DSTAT)\n", .{ T, addr });
                self.hw_register(u32, .SB_C2DSTAT).* = 0x10000000 | (0x03FFFFFF & value);
            },
            .SB_C2DST => if (value == 1) self.start_ch2_dma() else self.end_ch2_dma(),
            else => {
                dc_log.debug("  Write32 to hardware register @{X:0>8} {s} = 0x{X:0>8}", .{ addr, HardwareRegisters.getRegisterName(addr), value });
                self.hw_register_addr(T, addr).* = value;
            },
        }
    }

    pub inline fn _get_memory(self: *@This(), addr: u32) *u8 {
        std.debug.assert(addr <= 0x1FFFFFFF);

        switch (addr) {
            // Area 3 - System RAM (16MB) - 0x0C000000 to 0x0FFFFFFF, mirrored 4 times.
            0x0C000000...0x0FFFFFFF => return &self.ram[addr & 0x00FFFFFF],
            // Area 1 - 64bit path
            0x04000000...0x04FFFFFF, 0x06000000...0x06FFFFFF => return &self.gpu.vram[addr & (Dreamcast.VRAMSize - 1)],
            0x00000000...0x03FFFFFF => { // Area 0 - Boot ROM, Flash ROM, Hardware Registers
                const area_0_addr = addr & 0x01FFFFFF;
                switch (area_0_addr) {
                    0x00000000...0x001FFFFF => return &self.boot[area_0_addr],
                    0x00200000...0x0021FFFF => return &self.flash.data[area_0_addr & 0x1FFFF],
                    0x005F6800...0x005F6FFF => return self.hw_register_addr(u8, area_0_addr),
                    0x005F7000...0x005F709C => @panic("_get_memory to GDROM Register. This should be handled in read/write functions."),
                    0x005F709D...0x005F7FFF => return self.hw_register_addr(u8, area_0_addr),
                    0x005F8000...0x005F9FFF => return self.gpu._get_register_from_addr(u8, area_0_addr),
                    0x005FA000...0x005FFFFF => return self.hw_register_addr(u8, area_0_addr),
                    0x00600000...0x006007FF => {
                        const static = struct {
                            var once = false;
                        };
                        if (!static.once) {
                            static.once = true;
                            dc_log.warn(termcolor.yellow("  Unimplemented _get_memory to MODEM: {X:0>8} (This will only be reported once)"), .{addr});
                        }
                        self._dummy = .{ 0, 0, 0, 0 };
                        return @ptrCast(&self._dummy);
                    },
                    // G2 AICA Register
                    0x00700000...0x00707FFF => @panic("_get_memory to AICA Register. This should be handled in read/write functions."),
                    // G2 AICA RTC Registers
                    0x00710000...0x00710008 => @panic("_get_memory to AICA RTC Register. This should be handled in read/write functions."),
                    0x00800000...0x009FFFFF, 0x02800000...0x029FFFFF => { // G2 Wave Memory and Mirror
                        dc_log.debug("NOTE: _get_memory to AICA Wave Memory @{X:0>8} ({X:0>8}). This should be handled in read/write functions, except for DMA. Get rid of this warning when the ARM core is stable enough! (Direct access to wave memory specifically should be fine.)", .{ addr, area_0_addr });
                        return @ptrCast(&self.aica.wave_memory[area_0_addr & (self.aica.wave_memory.len - 1)]);
                    },
                    0x01000000...0x01FFFFFF => { // Expansion Devices
                        dc_log.warn(termcolor.yellow("  Unimplemented _get_memory to Expansion Devices: {X:0>8} ({X:0>8})"), .{ addr, area_0_addr });

                        // FIXME: TEMP DEBUG: Crazy Taxi accesses 030100C0 (010100C0) and 030100A0 (010100A0)
                        //        And 0101003C to 0101007C, and 01010014, and 01010008

                        // FIXME: I have no idea why Crazy Taxi seem to expect to find 0x80 at 01010008, but this lets it go further.
                        self._dummy = .{ 0x80, 0, 0, 0 };

                        return @ptrCast(&self._dummy);
                    },
                    else => {
                        dc_log.warn(termcolor.yellow("  Unimplemented _get_memory to Area 0: {X:0>8} ({X:0>8})"), .{ addr, area_0_addr });
                        self._dummy = .{ 0, 0, 0, 0 };
                        return @ptrCast(&self._dummy);
                    },
                }
            },
            // Area 2 - Nothing
            0x08000000...0x0BFFFFFF => std.debug.panic("Invalid _get_memory to Area 2 @{X:0>8}", .{addr}),
            0x10000000...0x13FFFFFF => { // Area 4 - Tile accelerator command input
                // self.panic_debug("Unexpected _get_memory to Area 4 @{X:0>8} - This should only be accessible via write32 or DMA.", .{addr});
                // NOTE: Marvel vs. Capcom 2 reads from here (Addr:103464A0 PC:8C031D3C). Ignoring it doesn't seem to hurt, so... Doing that instead of panicking for now.
                dc_log.err(termcolor.red("[PC: 0x{X:0>8}] Unexpected _get_memory to Area 4 @{X:0>8} - This should only be accessible via write32 or DMA."), .{ self.cpu.pc, addr });
                self._dummy = .{ 0, 0, 0, 0 };
                return @ptrCast(&self._dummy);
            },
            0x14000000...0x17FFFFFF => { // Area 5 - G2 Expansion Devices
                dc_log.warn(termcolor.yellow("Unimplemented _get_memory to Area 5 (G2 Expansion Devices): {X:0>8}"), .{addr});
                self._dummy = .{ 0, 0, 0, 0 };
                return @ptrCast(&self._dummy);
            },
            // Area 6 - Nothing
            0x18000000...0x1BFFFFFF => std.debug.panic("Invalid _get_memory to Area 6 @{X:0>8}", .{addr}),
            // Area 7 - Internal I/O registers (same as P4)
            0x1F000000...0x1FFFFFFF => {
                std.debug.assert(self.cpu.sr.md == 1);
                return self.cpu.p4_register_addr(u8, addr);
            },
            else => {
                // FIXME: This space should be Unassigned/Reserved.
                //        Returns a dummy value instead of panicking.
                //        Metropolis Street Racer and Legacy of the Kain - Soul Reaver write to 0xBCXXXXXX,
                //        and I have no idea if this is an issue with the emulator... See #51.
                //        Ignoring the writes allow these games to progress a bit, but this might become an issue.
                dc_log.err(termcolor.red("Invalid _get_memory @{X:0>8}"), .{addr});
                return @ptrCast(&self._dummy);
            },
        }
    }

    pub inline fn read(self: *const @This(), comptime T: type, addr: u32) T {
        switch (addr) {
            // Area 0
            0x00000000...0x01FFFFFF, 0x02000000...0x02FFFFFF => {
                switch (addr) {
                    0x005F6800...0x005F7FFF => {
                        switch (addr) {
                            0x005F7000...0x005F709C => {
                                check_type(&[_]type{ u8, u16 }, T, "Invalid Read({any}) to GDRom Register 0x{X:0>8}\n", .{ T, addr });
                                return @constCast(self).gdrom.read_register(T, addr);
                            },
                            else => {
                                // Too spammy even for debugging.
                                if (addr != @intFromEnum(HardwareRegister.SB_ISTNRM) and addr != @intFromEnum(HardwareRegister.SB_FFST))
                                    dc_log.debug("  Read({any}) to hardware register @{X:0>8} {s} = 0x{X:0>8}", .{
                                        T, addr, HardwareRegisters.getRegisterName(addr), @as(*const u32, @alignCast(@ptrCast(@constCast(self)._get_memory(addr)))).*,
                                    });
                                return self.read_hw_register_addr(T, addr);
                            },
                        }
                    },
                    0x005F8000...0x005F9FFF => {
                        return self.gpu.read_register(T, @enumFromInt(addr));
                    },
                    // NOTE: 0x00700000...0x00FFFFFF mirrors to 0x02700000...0x02FFFFFF
                    0x00700000...0x00707FE0, 0x02700000...0x02707FE0 => {
                        check_type(&[_]type{ u8, u32 }, T, "Invalid Read({any}) to 0x{X:0>8}\n", .{ T, addr });
                        return self.aica.read_register(T, addr & 0x00FFFFFF);
                    },
                    0x00710000...0x00710008, 0x02710000...0x02710008 => {
                        check_type(&[_]type{u32}, T, "Invalid Read({any}) to 0x{X:0>8}\n", .{ T, addr });
                        return @truncate(self.aica.read_rtc_register(addr & 0x00FFFFFF));
                    },
                    0x00800000...0x00FFFFFF, 0x02800000...0x02FFFFFF => {
                        return self.aica.read_mem(T, addr & 0x00FFFFFF);
                    },
                    else => {},
                }
            },
            // Area 1 - 64bit access
            0x04000000...0x04FFFFFF, 0x06000000...0x06FFFFFF => {
                return @as(*T, @alignCast(@ptrCast(&self.gpu.vram[addr & (Dreamcast.VRAMSize - 1)]))).*;
            },
            // Area 1 - 32bit access
            0x05000000...0x05FFFFFF, 0x07000000...0x07FFFFFF => {
                if (T == u64) {
                    dc_log.debug("Read(64) from 0x{X:0>8}", .{addr});
                    return @as(u64, self.read(u32, addr + 4)) << 32 | self.read(u32, addr);
                }
                return self.gpu.read_vram(T, addr);
            },
            // Area 4 - Tile accelerator command input
            0x10000000...0x13FFFFFF => {
                // DCA3 Hack
                if (addr & (@as(u32, 1) << 25) != 0)
                    return self.cpu.operand_cache_read(T, addr);
            },
            // Area 7
            0x1C000000...0x1FFFFFFF => {
                // Only when area 7 in external memory space is accessed using virtual memory space, addresses H'1F00 0000
                // to H'1FFF FFFF of area 7 are not designated as a reserved area, but are equivalent to the P4 area
                // control register area in the physical memory space
                if (addr >= 0x1F000000) {
                    if (self.cpu._mmu_state != .Disabled) {
                        return self.cpu.read_p4(T, addr | 0xE000_0000);
                    } else {
                        dc_log.err(termcolor.red("Read({any}) to Area 7 without using virtual memory space: {X:0>8}"), .{ T, addr });
                        return 0;
                    }
                }
            },
            else => {},
        }

        return @as(*const T, @alignCast(@ptrCast(
            @constCast(self)._get_memory(addr),
        ))).*;
    }

    pub inline fn write(self: *@This(), comptime T: type, addr: u32, value: T) void {
        switch (addr) {
            // Area 0, and mirrors
            0x00000000...0x01FFFFFF, 0x02000000...0x03FFFFFF => {
                switch (addr) {
                    0x00200000...0x0021FFFF => {
                        check_type(&[_]type{u8}, T, "Invalid Write({any}) to 0x{X:0>8} (Flash) = 0x{X}\n", .{ T, addr, value });
                        return self.flash.write(addr & 0x1FFFF, value);
                    },
                    0x005F6800...0x005F7FFF => return self.write_hw_register(T, addr, value),
                    0x005F8000...0x005F9FFF => {
                        if (T == u64) {
                            // FIXME: Allow 64bit writes to Palette RAM? Metropolis Street Racer does it, not sure how normal it is :)
                            if (addr >= 0x005F9000 and addr <= 0x005F9FFC) {
                                dc_log.warn(termcolor.yellow("Write({any}) to Palette RAM @{X:0>8} = 0x{X:0>16}"), .{ T, addr, value });
                                self.gpu._get_register_from_addr(u64, addr).* = value;
                                return;
                            }
                        }
                        check_type(&[_]type{u32}, T, "Invalid Write({any}) to 0x{X:0>8} (Holly Registers) = 0x{X}\n", .{ T, addr, value });
                        return self.gpu.write_register(addr, value);
                    },
                    // NOTE: 0x00700000...0x00FFFFFF mirrors to 0x02700000...0x02FFFFFF
                    0x00700000...0x0070FFFF, 0x02700000...0x0270FFFF => {
                        check_type(&[_]type{ u8, u32 }, T, "Invalid Write({any}) to 0x{X:0>8} (AICA Registers) = 0x{X}\n", .{ T, addr, value });
                        return self.aica.write_register(T, addr & 0x00FFFFFF, value);
                    },
                    0x00710000...0x00710008, 0x02710000...0x02710008 => {
                        check_type(&[_]type{u32}, T, "Invalid Write({any}) to 0x{X:0>8} (AICA RTC Registers) = 0x{X}\n", .{ T, addr, value });
                        return self.aica.write_rtc_register(addr & 0x00FFFFFF, value);
                    },
                    0x00800000...0x00FFFFFF, 0x02800000...0x02FFFFFF => return self.aica.write_mem(T, addr & 0x00FFFFFF, value),
                    else => {},
                }
            },
            // Area 1 - 64bit access
            0x04000000...0x04FFFFFF, 0x06000000...0x06FFFFFF => {
                @as(*T, @alignCast(@ptrCast(&self.gpu.vram[addr & (Dreamcast.VRAMSize - 1)]))).* = value;
                return;
            },
            // Area 1 - 32bit access
            0x05000000...0x05FFFFFF, 0x07000000...0x07FFFFFF => {
                if (T == u64) {
                    dc_log.debug("Write(64) to 0x{X:0>8} = 0x{X:0>16}", .{ addr, value });
                    self.write(u32, addr, @truncate(value));
                    self.write(u32, addr + 4, @truncate(value >> 32));
                    return;
                }
                return self.gpu.write_vram(T, addr, value);
            },
            // Area 4
            0x10000000...0x13FFFFFF => {
                // DCA3 Hack
                if (addr & (@as(u32, 1) << 25) != 0)
                    return self.cpu.operand_cache_write(T, addr, value);
                check_type(&[_]type{u32}, T, "Invalid Write({any}) to 0x{X:0>8} (TA Registers) = 0x{X}\n", .{ T, addr, value });
                const LMMode = self.read_hw_register(u32, if (addr >= 0x11000000 and addr < 0x12000000) .SB_LMMODE0 else .SB_LMMODE1);
                const access_32bit = LMMode != 0;
                return self.gpu.write_ta(addr, &[1]u32{value}, if (access_32bit) .b32 else .b64);
            },
            // Area 7
            0x1C000000...0x1FFFFFFF => {
                // Only when area 7 in external memory space is accessed using virtual memory space, addresses H'1F00 0000
                // to H'1FFF FFFF of area 7 are not designated as a reserved area, but are equivalent to the P4 area
                // control register area in the physical memory space
                if (addr >= 0x1F000000) {
                    if (self.cpu._mmu_state != .Disabled) {
                        return self.cpu.write_p4(T, addr | 0xE000_0000, value);
                    } else {
                        dc_log.err(termcolor.red("Write({any}) to Area 7 without using virtual memory space: {X:0>8} = {X}"), .{ T, addr, value });
                        return;
                    }
                }
            },
            else => {},
        }

        @as(*T, @alignCast(@ptrCast(
            self._get_memory(addr),
        ))).* = value;
    }

    pub fn tick(self: *@This(), max_instructions: u8) !u32 {
        const cycles = SH4Interpreter.execute(&self.cpu, max_instructions);
        try self.tick_peripherals(cycles);
        return cycles;
    }

    pub fn tick_jit(self: *@This()) !u32 {
        var cycles: u32 = 0;
        while (cycles < 64)
            cycles += try self.sh4_jit.execute(&self.cpu);
        try self.tick_peripherals(cycles);
        return cycles;
    }

    fn tick_peripherals(self: *@This(), cycles: u32) !void {
        self.advance_scheduled_interrupts(cycles);
        try self.aica.update(self, cycles);
    }

    // TODO: Add helpers for external interrupts and errors.

    pub fn schedule_event(self: *@This(), event: ScheduledEvent.Event, cycles: usize) void {
        //std.debug.print("Schedule event in {d}: {any}\n", .{ cycles, event });
        self.scheduled_events.add(.{
            .trigger_cycle = self._global_cycles +% cycles,
            .event = event,
            .interrupt = null,
        }) catch |err| {
            std.debug.panic("Failed to schedule event: {}", .{err});
        };
    }

    pub fn schedule_int_event(self: *@This(), int: HardwareRegisters.SB_ISTNRM, event: ScheduledEvent.Event, cycles: u32) void {
        self.scheduled_events.add(.{
            .trigger_cycle = self._global_cycles +% cycles,
            .interrupt = .{ .Normal = int },
            .event = event,
        }) catch |err| {
            std.debug.panic("Failed to schedule event: {}", .{err});
        };
    }

    pub fn schedule_interrupt(self: *@This(), int: HardwareRegisters.SB_ISTNRM, cycles: u32) void {
        self.scheduled_events.add(.{
            .trigger_cycle = self._global_cycles +% cycles,
            .interrupt = .{ .Normal = int },
        }) catch |err| {
            std.debug.panic("Failed to schedule interrupt: {}", .{err});
        };
    }

    pub fn schedule_external_interrupt(self: *@This(), int: HardwareRegisters.SB_ISTEXT, cycles: u32) void {
        self.scheduled_events.add(.{
            .trigger_cycle = self._global_cycles +% cycles,
            .interrupt = .{ .External = int },
            .event = .None,
        }) catch |err| {
            std.debug.panic("Failed to schedule external interrupt: {}", .{err});
        };
    }

    pub fn clear_event(self: *@This(), event: ScheduledEvent.Event) void {
        var not_done: bool = true;
        while (not_done) {
            not_done = false;
            var it = self.scheduled_events.iterator();
            var idx: u32 = 0;
            while (it.next()) |entry| {
                if (entry.event == std.meta.activeTag(event) and std.meta.eql(entry.event, event)) {
                    _ = self.scheduled_events.removeIndex(idx);
                    not_done = true;
                    break;
                }
                idx += 1;
            }
        }
    }

    fn advance_scheduled_interrupts(self: *@This(), cycles: u32) void {
        self._global_cycles += cycles;
        while (self.scheduled_events.peek()) |event| {
            if (event.trigger_cycle <= self._global_cycles) {
                if (event.interrupt) |int| {
                    switch (int) {
                        .Normal => self.raise_normal_interrupt(int.Normal),
                        .External => self.raise_external_interrupt(int.External),
                    }
                }
                switch (event.event) {
                    .None => {},
                    .EndGDDMA => self.end_gd_dma(),
                    .EndSortDMA => self.end_sort_dma(),
                    .EndAICADMA => self.aica.end_dma(self),
                    .TimerUnderflow => |e| self.cpu.on_timer_underflow(e.channel),
                    .HBlankIn => self.gpu.on_hblank_in(),
                    .VBlankIn => self.gpu.on_vblank_in(),
                    .VBlankOut => self.gpu.on_vblank_out(),
                    .Modem => |e| self.modem.on_event(e),
                }
                _ = self.scheduled_events.remove();
            } else break;
        }
    }

    pub fn raise_normal_interrupt(self: *@This(), int: HardwareRegisters.SB_ISTNRM) void {
        self.hw_register(u32, .SB_ISTNRM).* |= @bitCast(int);

        self.check_sb_interrupts();
    }

    pub fn raise_external_interrupt(self: *@This(), int: HardwareRegisters.SB_ISTEXT) void {
        self.hw_register(u32, .SB_ISTEXT).* |= @bitCast(int);
        self.hw_register(u32, .SB_ISTNRM).* |= @bitCast(HardwareRegisters.SB_ISTNRM{ .ExtStatus = if (self.hw_register(u32, .SB_ISTEXT).* != 0) 1 else 0 });

        self.check_sb_interrupts();
    }

    pub fn clear_external_interrupt(self: *@This(), int: HardwareRegisters.SB_ISTEXT) void {
        self.hw_register(u32, .SB_ISTEXT).* &= ~@as(u32, @bitCast(int));
        self.hw_register(u32, .SB_ISTNRM).* |= @bitCast(HardwareRegisters.SB_ISTNRM{ .ExtStatus = if (self.hw_register(u32, .SB_ISTEXT).* != 0) 1 else 0 });

        self.check_sb_interrupts();
    }

    fn check_sb_interrupts(self: *@This()) void {
        const istnrm = self.read_hw_register(u32, .SB_ISTNRM);
        const istext = self.read_hw_register(u32, .SB_ISTEXT);
        const isterr = self.read_hw_register(u32, .SB_ISTERR);
        if ((istnrm & self.read_hw_register(u32, .SB_IML6NRM)) != 0 or (istext & self.read_hw_register(u32, .SB_IML6EXT)) != 0 or (isterr & self.read_hw_register(u32, .SB_IML6ERR)) != 0) {
            self.cpu.request_interrupt(.IRL9);
        } else if ((istnrm & self.read_hw_register(u32, .SB_IML4NRM)) != 0 or (istext & self.read_hw_register(u32, .SB_IML4EXT)) != 0 or (isterr & self.read_hw_register(u32, .SB_IML4ERR)) != 0) {
            self.cpu.request_interrupt(.IRL11);
        } else if ((istnrm & self.read_hw_register(u32, .SB_IML2NRM)) != 0 or (istext & self.read_hw_register(u32, .SB_IML2EXT)) != 0 or (isterr & self.read_hw_register(u32, .SB_IML2ERR)) != 0) {
            self.cpu.request_interrupt(.IRL13);
        }
    }

    pub fn start_maple_dma(self: *@This()) void {
        if (self.hw_register(u32, .SB_MDEN).* == 1) {
            // Note: This is useless since DMA in currently instantaneous, but just in case I need it later...
            self.hw_register(u32, .SB_MDST).* = 1;
            defer self.hw_register(u32, .SB_MDST).* = 0;

            dc_log.debug("Maple-DMA initiation!", .{});
            const sb_mdstar = self.read_hw_register(u32, .SB_MDSTAR);
            std.debug.assert(sb_mdstar >> 28 == 0 and sb_mdstar & 0x1F == 0);
            self.maple.transfer(self, @as([*]u32, @alignCast(@ptrCast(&self.ram[sb_mdstar - 0x0C000000])))[0..]);
        }
    }

    pub fn start_gd_dma(self: *@This()) void {
        if ((self.hw_register(u32, .SB_GDEN).* & 1) == 1) {
            const dst_addr = self.read_hw_register(u32, .SB_GDSTAR) & 0x1FFFFFE0;
            const len = self.read_hw_register(u32, .SB_GDLEN) & 0x01FFFFE0;
            const direction = self.read_hw_register(u32, .SB_GDDIR);

            if (direction == 0) {
                dc_log.err(termcolor.red("DMA to GD-ROM not implemented."), .{});
                return;
            }

            self.hw_register(u32, .SB_GDST).* = 1;
            // FIXME: Contrary to what I've said in 30cc565, it is clearly stated in the docs that SB_GDLEND does counts up...
            self.hw_register(u32, .SB_GDLEND).* = 0;
            self.hw_register(u32, .SB_GDLEND).* = len; // FIXME: This should start at 0 and count up, but for some reason Jet Set Radio has issues when I try to do this properly (no music in menu; infinite loading screen...). This is clearly not a proper fix, I just don't know what the actual cause is, and how to properly fix it.
            self.hw_register(u32, .SB_GDSTARD).* = dst_addr;

            dc_log.debug("GD-ROM-DMA! {X:0>8} ({X:0>8} bytes / {X:0>8} in queue)", .{ dst_addr, len, self.gdrom.dma_data_queue.count });

            // NOTE: This should use ch0-DMA, but the SH4 DMAC implementation can't handle this case (yet?).
            //       Unless we copy u16 by u16 from the data register, but, mmh, yeah.
            const copied = self.gdrom.dma_data_queue.read(@as([*]u8, @ptrCast(self._get_memory(dst_addr)))[0..len]);

            if (copied < len) {
                dc_log.warn(termcolor.yellow("  GD DMA: {X:0>8} bytes copied out of {X:0>8} expected."), .{ copied, len });
                // Pad with zeroes in this case.
                @memset(@as([*]u8, @ptrCast(self._get_memory(dst_addr)))[copied..len], 0);
            }

            // Simulate using ch0
            const chcr = self.cpu.p4_register(SH4Module.P4.CHCR, .CHCR0);
            chcr.*.sm = 0;
            chcr.*.dm = 1;
            chcr.*.ts = 4;
            self.cpu.p4_register(u32, .DAR0).* = dst_addr;
            self.cpu.p4_register(u32, .DMATCR0).* = @divExact(len, 32);

            self.schedule_int_event(
                .{ .EoD_GDROM = 1 },
                .EndGDDMA,
                if (len <= 128 * 1024) // Transfer fit in GD-ROM 128k buffer. Advertised speed from the buffer: 13.3 MB/s
                    14 * len
                else // GDROM speed: 1.8 MB/s
                    // FIXME: Added a maximum amount of cycles here, as very large DMA were causing visible freezes in Soul Calibur.
                    //        The proper fix is probably to have the GDROM send data in multiple DMA instead of a single, huge one.
                    @as(u32, 14) * 128 * 1024 + @as(u32, 111) * (@min(len, 0x40000) - 128 * 1024),
            );

            self.sh4_jit.invalidate(dst_addr, dst_addr + len);
        }
    }

    fn end_gd_dma(self: *@This()) void {
        const len = self.read_hw_register(u32, .SB_GDLEN) & 0x01FFFFE0;
        self.cpu.end_dmac(0);
        self.hw_register(u32, .SB_GDST).* = 0;
        self.hw_register(u32, .SB_GDLEND).* = len;
        self.hw_register(u32, .SB_GDSTARD).* += len;
        self.gdrom.on_dma_end(self);
    }

    pub fn abort_gd_dma(self: *@This()) void {
        if (self.read_hw_register(u32, .SB_GDST) != 0) {
            self.hw_register(u32, .SB_GDST).* = 0;
        }
    }

    pub fn start_ch2_dma(self: *@This()) void {
        self.hw_register(u32, .SB_C2DST).* = 1;

        const dst_addr = self.read_hw_register(u32, .SB_C2DSTAT);
        const len = self.read_hw_register(u32, .SB_C2DLEN);

        dc_log.debug("  Start ch2-DMA: {X:0>8} -> {X:0>8} ({X:0>8} bytes)", .{ self.cpu.read_p4_register(u32, .SAR2), dst_addr, len });

        std.debug.assert(dst_addr & 0xF8000000 == 0x10000000);
        self.cpu.p4_register(u32, .DAR2).* = dst_addr; // FIXME: Not sure this is correct

        const dmac_len = self.cpu.read_p4_register(u32, .DMATCR2);
        std.debug.assert(32 * dmac_len == len);

        self.cpu.start_dmac(2);

        // TODO: Schedule for later?

        // In the case of Direct Texture Path DMA, the destination address is incremented with the transfer, otherwise it is maintained.
        if (dst_addr >= 0x11000000 and dst_addr <= 0x11FFFFE0 or dst_addr >= 0x13000000 and dst_addr <= 0x13FFFFE0) {
            self.hw_register(u32, .SB_C2DSTAT).* += len;
        }
        self.hw_register(u32, .SB_C2DLEN).* = 0;
        self.hw_register(u32, .SB_C2DST).* = 0;

        self.sh4_jit.invalidate(dst_addr, dst_addr + len);

        self.schedule_interrupt(.{ .EoD_CH2 = 1 }, 200); // FIXME: Arbitrary timing.
    }

    pub fn end_ch2_dma(self: *@This()) void {
        self.hw_register(u32, .SB_C2DST).* = 0;
    }

    pub fn start_pvr_dma(self: *@This()) void {
        if (self.read_hw_register(u32, .SB_PDEN) != 1) return;

        self.hw_register(u32, .SB_PDST).* = 1;

        const pvr_start = self.read_hw_register(u32, .SB_PDSTAP) & 0x1FFF_FFE0;
        const mem_start = self.read_hw_register(u32, .SB_PDSTAR) & 0x1FFF_FFE0;
        const len = self.read_hw_register(u32, .SB_PDLEN) & 0x00FF_FFE0;
        const dir = self.read_hw_register(u32, .SB_PDDIR);

        const src = if (dir == 0) mem_start else pvr_start;
        const dst = if (dir == 0) pvr_start else mem_start;

        dc_log.debug("  Start PVR DMA: {X:0>8} -> {X:0>8} ({X:0>8} bytes)", .{ src, dst, len });

        var chcr = self.cpu.p4_register(SH4Module.P4.CHCR, .CHCR0);
        chcr.ts = 4;
        chcr.rs = 2;
        self.cpu.p4_register(u32, .SAR0).* = src;
        self.cpu.p4_register(u32, .DAR0).* = dst;
        self.cpu.p4_register(u32, .DMATCR0).* = len / 32;

        self.cpu.start_dmac(0);

        if (dir == 1)
            self.sh4_jit.invalidate(dst, dst + len);

        self.hw_register(u32, .SB_PDST).* = 0;

        self.schedule_interrupt(.{ .EoD_PVR = 1 }, 200); // FIXME: Arbitrary timing.
    }

    pub fn start_sort_dma(self: *@This()) void {
        dc_log.debug("Start Sort-DMA", .{});
        // NOTE: Uses ch0:DDT
        self.hw_register(u32, .SB_SDST).* = 1;

        const start_link_address_table = self.read_hw_register(u32, .SB_SDSTAW);
        const start_link_base_address = self.read_hw_register(u32, .SB_SDBAAW);
        const bit_width = self.read_hw_register(u32, .SB_SDWLT);
        const link_address = self.read_hw_register(u32, .SB_SDLAS);
        dc_log.debug("  Start Link Address Table: {X}", .{start_link_address_table});
        dc_log.debug("  Start Link Base Address: {X}", .{start_link_base_address});
        dc_log.debug("  Bit Width: {X}", .{bit_width});
        dc_log.debug("  Link Address: {X}", .{link_address});

        const bytes_transfered = if (bit_width == 0) self.sort_dma_link(u16) else self.sort_dma_link(u32);

        self.schedule_int_event(
            .{ .EoD_PVRSort = 1 },
            .EndSortDMA,
            // TODO: TA Bus? 1 GB/s?
            bytes_transfered / (1024 * 1024 * 1024 / SH4Clock),
        );
    }

    fn sort_dma_link(self: *@This(), comptime T: type) u32 {
        const start_link_address_table = self.hw_register(u32, .SB_SDSTAW).*;
        const start_link_base_address = self.hw_register(u32, .SB_SDBAAW).*;
        const offset_factor: u32 = if (self.hw_register(u32, .SB_SDLAS).* == 1) 32 else 1;

        var offset: u32 = 0;
        var bytes_transfered: u32 = 0;

        // At the end of transfer:
        //   The SB_SDSTAW register value is incremented.
        defer self.hw_register(u32, .SB_SDSTAW).* += offset;
        //   The SB_SDDIV register the number of times that the Sort-DMA operation read the Start Link Address.
        var sb_sddiv: u32 = 0;
        defer self.hw_register(u32, .SB_SDDIV).* = sb_sddiv;

        while (true) {
            const start_link_address: u32 = self.cpu.read_physical(T, @intCast(start_link_address_table + offset));
            sb_sddiv += 1;

            dc_log.debug("  [{d}] {X}", .{ offset, start_link_address });

            var link_address = start_link_address;
            while (true) {
                if (link_address == 1) break; // End of List
                if (link_address == 2) return bytes_transfered; // End of DMA

                link_address *= offset_factor;
                link_address += start_link_base_address;

                const parameter_control_word: HollyModule.ParameterControlWord = @bitCast(self.cpu.read_physical(u32, link_address));
                // TODO: We should search for the first GlobalParameter to get the data_size and next_address, not assume this is the first one.
                std.debug.assert(parameter_control_word.parameter_type == .PolygonOrModifierVolume or parameter_control_word.parameter_type == .SpriteList);

                const current_data_size = self.cpu.read_physical(u32, link_address + 0x18);
                const next_link_address = self.cpu.read_physical(u32, link_address + 0x1C);

                dc_log.debug("   - Size: {d}, Next: {X}", .{ current_data_size, next_link_address });

                const block_count = if (current_data_size == 0) 0x100 else current_data_size;
                const bytes = block_count * 8 * 4;
                var src: [*]u32 = @alignCast(@ptrCast(self._get_memory(link_address)));
                self.gpu.write_ta_fifo_polygon_path(src[0 .. 8 * block_count]);
                bytes_transfered += bytes;

                link_address = next_link_address;
            }

            offset += @sizeOf(T);
        }
    }

    pub fn end_sort_dma(self: *@This()) void {
        self.hw_register(u32, .SB_SDST).* = 0;
    }

    pub fn serialize(self: *@This(), writer: anytype) !usize {
        var bytes: usize = 0;

        bytes += try self.cpu.serialize(writer);
        bytes += try self.gpu.serialize(writer);
        bytes += try self.aica.serialize(writer);
        bytes += try self.maple.serialize(writer);
        bytes += try self.gdrom.serialize(writer);
        bytes += try self.flash.serialize(writer);
        bytes += try writer.write(std.mem.sliceAsBytes(self.ram));
        bytes += try writer.write(std.mem.sliceAsBytes(self.vram));
        bytes += try writer.write(std.mem.sliceAsBytes(self.aram));
        bytes += try writer.write(std.mem.sliceAsBytes(self.hardware_registers));

        bytes += try writer.write(std.mem.asBytes(&self.scheduled_events.count()));
        if (self.scheduled_events.count() > 0)
            bytes += try writer.write(std.mem.sliceAsBytes(self.scheduled_events.items[0..self.scheduled_events.count()]));

        bytes += try writer.write(std.mem.asBytes(&self._global_cycles));
        return bytes;
    }

    pub fn deserialize(self: *@This(), reader: anytype) !usize {
        var bytes: usize = 0;

        bytes += try self.cpu.deserialize(reader);
        bytes += try self.gpu.deserialize(reader);
        bytes += try self.aica.deserialize(reader);
        bytes += try self.maple.deserialize(reader);
        bytes += try self.gdrom.deserialize(reader);
        bytes += try self.flash.deserialize(reader);
        bytes += try reader.read(std.mem.sliceAsBytes(self.ram));
        bytes += try reader.read(std.mem.sliceAsBytes(self.vram));
        bytes += try reader.read(std.mem.sliceAsBytes(self.aram));
        bytes += try reader.read(std.mem.sliceAsBytes(self.hardware_registers));

        while (self.scheduled_events.count() > 0)
            _ = self.scheduled_events.remove();
        var event_count: usize = 0;
        bytes += try reader.read(std.mem.asBytes(&event_count));
        for (0..event_count) |_| {
            var event: ScheduledEvent = undefined;
            bytes += try reader.read(std.mem.asBytes(&event));
            try self.scheduled_events.add(event);
        }

        bytes += try reader.read(std.mem.asBytes(&self._global_cycles));

        self.gpu.finalize_deserialization();

        return bytes;
    }
};

test "boot" {
    var dc = try Dreamcast.create(std.testing.allocator);
    defer {
        dc.deinit();
        std.testing.allocator.destroy(dc);
    }

    _ = try dc.tick(1); // mov 0x0F,R3
    try std.testing.expect(dc.cpu.R(3).* == 0xFFFFFFFF);
    _ = try dc.tick(1); // shll16 R3
    try std.testing.expect(dc.cpu.R(3).* == 0xFFFF0000);
    _ = try dc.tick(1); // swap.w R4,R3
    try std.testing.expect(dc.cpu.R(4).* == 0x0000FFFF);
    _ = try dc.tick(1); // shll8 R3
    try std.testing.expect(dc.cpu.R(3).* == 0xFF000000);
    _ = try dc.tick(1); // shlr2 R4
    try std.testing.expect(dc.cpu.R(4).* == 0x00003FFF);
    _ = try dc.tick(1); // shlr2 R4
    try std.testing.expect(dc.cpu.R(4).* == 0x00000FFF);
    // Reads EXPEVT (0xFF000024), 0x00000000 on power up, 0x00000020 on reset.
    _ = try dc.tick(1); // mov.l @(9, R3),R0
    try std.testing.expect(try dc.cpu.read(u32, dc.cpu.R(3).* + (9 << 2)) == dc.cpu.R(0).*);
    _ = try dc.tick(1); // xor R4,R0
    try std.testing.expect(dc.cpu.R(4).* == 0x00000FFF);
    try std.testing.expect(dc.cpu.R(4).* == 0x00000FFF);
    {
        const prev_mach = dc.cpu.mach;
        _ = try dc.tick(1); // mulu.w R4,R0
        try std.testing.expect(dc.cpu.mach == prev_mach);
        try std.testing.expect(dc.cpu.macl == 0);
    }
    _ = try dc.tick(1); // sts R0,MACL
    try std.testing.expect(dc.cpu.R(0).* == 0);
    _ = try dc.tick(1); // tst R0,R0
    try std.testing.expect(dc.cpu.sr.t);
    _ = try dc.tick(1); // bf 0x8C010108
    try std.testing.expect(dc.cpu.pc == 0xA0000018);
    _ = try dc.tick(1); // mov.l R0,@(4,R3) - Write 0x0 to MMUCR @ 0xFF000010
    try std.testing.expect(dc.cpu.R(0).* == try dc.cpu.read(u32, 0xFF000000 + (4 << 2)));
    _ = try dc.tick(1); // mov 0x9,R1
    try std.testing.expect(dc.cpu.R(1).* == 0x9);
    _ = try dc.tick(1); // shll8 R1
    try std.testing.expect(dc.cpu.R(1).* == 0x9 << 8);
    _ = try dc.tick(1); // add 0x29,R1
    try std.testing.expect(dc.cpu.R(1).* == (0x9 << 8) + 0x29);
    _ = try dc.tick(1); // mov.l R1, @(7, R3) - Write 0x929 to CCR @ 0xFF00001C
    try std.testing.expect(dc.cpu.R(1).* == try dc.cpu.read(u32, 0xFF000000 + (0x7 << 2)));
    _ = try dc.tick(1); // shar R3
    try std.testing.expect(dc.cpu.R(3).* == 0xFF800000);
    try std.testing.expect(!dc.cpu.sr.t);
    _ = try dc.tick(1); // mov 0x01, R0
    try std.testing.expect(dc.cpu.R(0).* == 0x01);
    _ = try dc.tick(1); // mov.w R0, @(2, R3) - Write 0x01 to BCR2 @ 0xFF800004
    try std.testing.expect(dc.cpu.R(0).* == try dc.cpu.read(u16, 0xFF800000 + (0x2 << 1)));
    _ = try dc.tick(1); // mov 0xFFFFFFC3, R0
    try std.testing.expect(dc.cpu.R(0).* == 0xFFFFFFC3);
    _ = try dc.tick(1); // shll16 R0
    try std.testing.expect(dc.cpu.R(0).* == 0xFFC30000);
    _ = try dc.tick(1); // or 0xCD, R0
    try std.testing.expect(dc.cpu.R(0).* == 0xFFC300CD);
    _ = try dc.tick(1); // shll8 R0
    try std.testing.expect(dc.cpu.R(0).* == 0xC300CD00);
    _ = try dc.tick(1); // or 0xB0, R0
    try std.testing.expect(dc.cpu.R(0).* == 0xC300CDB0);
    _ = try dc.tick(1); // shlr R0
    try std.testing.expect(dc.cpu.R(0).* == 0xC300CDB0 >> 1);
    try std.testing.expect(!dc.cpu.sr.t);
    _ = try dc.tick(1); // mov.l R0, @(3, R3) - Write 0x01 to WCR2 @ 0xFF80000C
    try std.testing.expect(dc.cpu.R(0).* == try dc.cpu.read(u32, 0xFF800000 + (0x3 << 2)));
    _ = try dc.tick(1); // mov 0x01, R5
    try std.testing.expect(dc.cpu.R(5).* == 0x01);
    _ = try dc.tick(1); // rotr R5
    try std.testing.expect(dc.cpu.R(5).* == 0x80000000);
    try std.testing.expect(dc.cpu.sr.t);
    _ = try dc.tick(1); // add 0x60, R5
    try std.testing.expect(dc.cpu.R(5).* == 0x80000060);
    _ = try dc.tick(1); // mov R5, R6
    try std.testing.expect(dc.cpu.R(5).* == dc.cpu.R(6).*);
    _ = try dc.tick(1); // add 0x20, R6
    try std.testing.expect(dc.cpu.R(6).* == 0x80000080);
    _ = try dc.tick(1); // tst 0x00, R0 - Always tue, right?
    try std.testing.expect(dc.cpu.sr.t);
    _ = try dc.tick(1); // pref @R5
    // TODO
    _ = try dc.tick(1); // jmp @R6
    try std.testing.expect(dc.cpu.pc == dc.cpu.R(6).*);

    _ = try dc.tick(1); // mov.l @(0x2,R5),R0 - Read 0x80000068 (0xA3020008) to R0
    try std.testing.expect(0xA3020008 == dc.cpu.R(0).*);
    try std.testing.expect(try dc.cpu.read(u32, dc.cpu.R(5).* + (0x2 << 2)) == dc.cpu.R(0).*);

    _ = try dc.tick(1); // mov.l R0, @(0, R3) - Write 0xA3020008 to BRC1 @ 0xFF800000
    try std.testing.expect(try dc.cpu.read(u32, 0xFF800000) == 0xA3020008);
    _ = try dc.tick(1); // mov.l @(4,R5),R0
    try std.testing.expect(try dc.cpu.read(u32, dc.cpu.R(5).* + (0x4 << 2)) == dc.cpu.R(0).*);
    _ = try dc.tick(1); // mov.l R0, @(2, R3) - Write 0x01110111 to WCR1 @ 0xFF800008
    try std.testing.expect(try dc.cpu.read(u32, 0xFF800008) == 0x01110111);
    _ = try dc.tick(1); // add 0x10, R3
    try std.testing.expect(dc.cpu.R(3).* == 0xFF800010);
    _ = try dc.tick(1); // mov.l @(5, R5), R0 - Read 0x80000078 (0x800A0E24) to R0
    try std.testing.expect(dc.cpu.R(0).* == 0x800A0E24);
    _ = try dc.tick(1); // mov.l R0, @(1, R3) - Write 0x800A0E24 to MCR
    try std.testing.expect(dc.cpu.p4_register(u32, .MCR).* == 0x800A0E24);

    _ = try dc.tick(1); // mov.l @(7, R5), R2
    try std.testing.expect(dc.cpu.R(2).* == 0xff940190);
    _ = try dc.tick(1); // mov.b R2, @R2
    // NOTE: SDMR is ignored, it should not matter (see note about P4 access optimisation).
    //try std.testing.expect(dc.cpu.p4_register(u8, .SDMR).* == 0x90);

    _ = try dc.tick(1); // mov 0xFFFFFFA4, R0
    _ = try dc.tick(1); // shll8 R0
    _ = try dc.tick(1); // mov.w R0, @(12, R3)
    // NOTE: This writes 0xA400, but the 6 top bits are a code to avoid accidental overwrites, they're discarded.
    try std.testing.expect(dc.cpu.p4_register(u16, .RFCR).* == 0x0000);

    _ = try dc.tick(1); // mov.w @(0, R5), R0
    _ = try dc.tick(1); // mov.w R0, @(10, R3)
    try std.testing.expect(dc.cpu.p4_register(u16, .RTCOR).* == 0x0004);

    _ = try dc.tick(1); // add H'0c, R0
    _ = try dc.tick(1); // mov.w R0, @(6, R3)
    try std.testing.expect(dc.cpu.p4_register(u16, .RTCSR).* == 0x0010);

    // while((volatile uint16_t)reg[RFCR] <= 0x0010);

    _ = try dc.tick(1); // mov 0x10, R6
    _ = try dc.tick(1); // mov.w @(12, R3), R0 - Load RFCR (Refresh Count Register) to R0
    try std.testing.expect(dc.cpu.R(0).* == 0x11); // Note: Refresh Count Register not implemented, this check passes because we always return 0x11.
    _ = try dc.tick(1); // cmp/hi R6, R0
    _ = try dc.tick(1); // bf 0x8C0100A2

    _ = try dc.tick(1); // mov.w @(1, R5), R0
    _ = try dc.tick(1); // mov.w R0, @(10, R3)
    try std.testing.expect(dc.cpu.p4_register(u16, .RTCOR).* == 0x005e);

    _ = try dc.tick(1); // mov.l @(6, R5), R0
    _ = try dc.tick(1); // mov.l R0, @(1, R3)
    try std.testing.expect(dc.cpu.p4_register(u32, .MCR).* == 0xc00a0e24);

    _ = try dc.tick(1); // mov.b R2, @R2
    _ = try dc.tick(1); // mov.l @(1, R5), R1
    // NOTE: See notes on P4 access optimisation.
    // try std.testing.expect(dc.cpu.p4_register(u8, .SDMR).* == 0x90);

    _ = try dc.tick(1); // mov 0x04, R0
    try std.testing.expect(dc.cpu.R(0).* == 0x04);
    _ = try dc.tick(1); // swap.b R0, R0
    try std.testing.expect(dc.cpu.R(0).* == 0x0400);
    _ = try dc.tick(1); // mov.w R0, @R1
    try std.testing.expect(try dc.cpu.read(u16, 0xA05F7480) == 0x400); // SB_G1RRC

    _ = try dc.tick(1); // mov.l @(3, R5), R3
    _ = try dc.tick(1); // mova 0x8C0100E0, R0

    for (0..16) |_| {
        try std.testing.expect(dc.cpu.pc == 0x800000BE);
        _ = try dc.tick(1); // dt R6
        _ = try dc.tick(1); // mov.w @R0+, R1
        _ = try dc.tick(1); // mov.w R1, @-R3
        _ = try dc.tick(1); // bf 0x8C0100BE
    }

    _ = try dc.tick(1); // mov.l @R3, R1
    _ = try dc.tick(1); // jmp @R3
    try std.testing.expect(dc.cpu.pc == 0x8C0000E0);

    _ = try dc.tick(1); //

    _ = try dc.tick(1); //
}

test "IP.bin" {
    var dc = try Dreamcast.create(std.testing.allocator);
    defer {
        dc.deinit();
        std.testing.allocator.destroy(dc);
    }

    // Example IP.bin file
    const IPbin_file = try std.fs.cwd().openFile("./bin/IP.bin", .{});
    defer IPbin_file.close();
    const IPbin = try IPbin_file.readToEndAlloc(std.testing.allocator, 0x10000);
    defer std.testing.allocator.free(IPbin);
    dc.load_at(0x8C008000, IPbin);

    for (0..10000000) |_| {
        _ = try dc.tick(1);
    }
}

test "IP.bin init boot" {
    var dc = try Dreamcast.create(std.testing.allocator);
    defer {
        dc.deinit();
        std.testing.allocator.destroy(dc);
    }

    try dc.skip_bios(true);

    // Example IP.bin file
    const IPbin_file = try std.fs.cwd().openFile("./bin/IP.bin", .{});
    defer IPbin_file.close();
    const IPbin = try IPbin_file.readToEndAlloc(std.testing.allocator, 0x10000);
    defer std.testing.allocator.free(IPbin);
    dc.load_at(0x8C008000, IPbin);

    for (0..10000000) |_| {
        _ = try dc.tick(1);
    }
}

// Loads a binary at 0x8C080000, set R14 to 1, and executes it until R14 == 0 (success condition)
fn load_and_test_binary(comptime filename: []const u8) !void {
    var dc = try Dreamcast.create(std.testing.allocator);
    defer {
        dc.deinit();
        std.testing.allocator.destroy(dc);
    }

    const bin_file = try std.fs.cwd().openFile("./test/bin/" ++ filename, .{});
    defer bin_file.close();
    const bin = try bin_file.readToEndAlloc(std.testing.allocator, 0x10000);
    defer std.testing.allocator.free(bin);
    dc.load_at(0x8C080000, bin);

    dc.cpu.pc = 0x8C080000;
    dc.cpu.R(14).* = 1;

    var prev = dc.cpu.pc;
    while (dc.cpu.R(14).* != 0) {
        _ = try dc.tick(1);
        try std.testing.expect(dc.cpu.pc != prev); // Crude check for infinite loops, there might be legitiple reason to do this (loops with process in delay slot?), but we'll just choose not to and be fine :))
        prev = dc.cpu.pc;
    }
    try std.testing.expect(dc.cpu.R(14).* == 0);
}

test "Binaries" {
    try load_and_test_binary("0.bin");
    try load_and_test_binary("stack_0.bin");
}<|MERGE_RESOLUTION|>--- conflicted
+++ resolved
@@ -77,9 +77,7 @@
         HBlankIn,
         VBlankIn,
         VBlankOut,
-<<<<<<< HEAD
         Modem: Modem.Event,
-=======
 
         pub fn format(self: @This(), comptime _: []const u8, _: std.fmt.FormatOptions, writer: anytype) !void {
             switch (self) {
@@ -87,7 +85,6 @@
                 else => return writer.print("{s}", .{@tagName(self)}),
             }
         }
->>>>>>> 982ff968
     };
     trigger_cycle: u64,
     interrupt: ?union(enum) {
@@ -605,7 +602,7 @@
                         };
                         if (!static.once) {
                             static.once = true;
-                            dc_log.warn(termcolor.yellow("  Unimplemented _get_memory to MODEM: {X:0>8} (This will only be reported once)"), .{addr});
+                            dc_log.err(termcolor.red(" Invalid _get_memory to MODEM: {X:0>8}. It should be handled in read/write accessors (This will only be reported once)"), .{addr});
                         }
                         self._dummy = .{ 0, 0, 0, 0 };
                         return @ptrCast(&self._dummy);
@@ -693,6 +690,7 @@
                     0x005F8000...0x005F9FFF => {
                         return self.gpu.read_register(T, @enumFromInt(addr));
                     },
+                    0x00600000...0x006007FF => return self.modem.read(T, addr),
                     // NOTE: 0x00700000...0x00FFFFFF mirrors to 0x02700000...0x02FFFFFF
                     0x00700000...0x00707FE0, 0x02700000...0x02707FE0 => {
                         check_type(&[_]type{ u8, u32 }, T, "Invalid Read({any}) to 0x{X:0>8}\n", .{ T, addr });
@@ -770,6 +768,7 @@
                         check_type(&[_]type{u32}, T, "Invalid Write({any}) to 0x{X:0>8} (Holly Registers) = 0x{X}\n", .{ T, addr, value });
                         return self.gpu.write_register(addr, value);
                     },
+                    0x00600000...0x006007FF => return self.modem.write(T, addr, value),
                     // NOTE: 0x00700000...0x00FFFFFF mirrors to 0x02700000...0x02FFFFFF
                     0x00700000...0x0070FFFF, 0x02700000...0x0270FFFF => {
                         check_type(&[_]type{ u8, u32 }, T, "Invalid Write({any}) to 0x{X:0>8} (AICA Registers) = 0x{X}\n", .{ T, addr, value });
