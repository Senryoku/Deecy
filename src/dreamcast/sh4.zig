// Hitachi SH-4
// FIXME: Exact model is actually SH7091, I think.

const std = @import("std");
const dc_config = @import("dc_config");
const builtin = @import("builtin");
const termcolor = @import("termcolor");
const host_memory = @import("host/host_memory.zig");

pub const sh4_log = std.log.scoped(.sh4);
pub const mmu_log = std.log.scoped(.mmu);

const DreamcastModule = @import("dreamcast.zig");
const Dreamcast = DreamcastModule.Dreamcast;
const HardwareRegisters = DreamcastModule.HardwareRegisters;
const HardwareRegister = HardwareRegisters.HardwareRegister;

pub const mmu = @import("./sh4_mmu.zig");
pub const P4 = @import("./sh4_p4.zig");
pub const P4Register = P4.P4Register;
const Interrupts = @import("sh4_interrupts.zig");
const Interrupt = Interrupts.Interrupt;

pub const Exception = @import("sh4_exceptions.zig").Exception;

pub const instructions = @import("sh4_instructions.zig");
pub const disassembly = @import("sh4_disassembly.zig");

pub const DataProtectedCheck = false; // Check for access to protected memory (>= 0x80000000) in user mode.
pub const DataAlignmentCheck = false; // Check for unaligned memory access.

// Does have a small impact on performance for non-MMU games (~1%)
pub const FullMMUSupport = dc_config.mmu;
// NOTE: UTLB Multiple hits are fatal exceptions anyway, I think we can safely ignore them. (Incompatible with EnableUTLBFastLookup)
pub const EmulateUTLBMultipleHit = false;
/// The ITLB is mostly a cache in front of the UTLB, but it can also be accessed directly.
///   UTLBFastLookup should be faster than the additional layer of cache, but some titles might rely on the exact ITLB behavior.
pub const EmulateITLB = false;
/// Checks the PR bit of UTLB entries and raise an Access Violation Exception when accessing protected pages in User Mode.
///   Never seen such exceptions in practice yet, so this is disabled by default.
pub const EmulateAccessViolation = false;
/// Uses a virtual memory lookup table to speed up UTLB lookups.
pub const EnableUTLBFastLookup = true and (FullMMUSupport and !EmulateUTLBMultipleHit);
const FastLookupType = if (EnableUTLBFastLookup) []u8 else void;

pub const SR = packed struct(u32) {
    t: bool = false, // True/False condition or carry/borrow bit. NOTE: Undefined at startup, set for repeatability.
    s: bool = false, // Specifies a saturation operation for a MAC instruction. NOTE: Undefined at startup, set for repeatability.

    _r0: u2 = 0,

    imask: u4 = 0xF, // Interrupt mask level
    q: bool = false, // State for divide step. NOTE: Undefined at startup, set for repeatability.
    m: bool = false, // NOTE: Undefined at startup, set for repeatability.

    _r1: u5 = 0,

    fd: bool = false, // FPU disable bit.

    _r2: u12 = 0,

    bl: bool = true, // Exception/interrupt block bit (set to 1 by a reset, exception, or interrupt).
    rb: u1 = 1, // General register bank specifier in privileged mode (set to 1 by a reset, exception or interrupt).
    md: u1 = 1, // Processor mode. MD = 0: User mode (Some instructions cannot be executed, and some resources cannot be accessed). MD = 1: Privileged mode.

    _r3: u1 = 0,
};

pub const FPSCR = packed struct(u32) {
    rm: enum(u2) { RoundToNearest = 0, RoundToZero = 1, _ } = .RoundToZero, // Rounding mode
    inexact: bool = false,
    underflow: bool = false,
    overflow: bool = false,
    dividion_by_zero: bool = false,
    invalid_operation: bool = false,
    enable_inexact: bool = false,
    enable_underflow: bool = false,
    enable_overflow: bool = false,
    enable_dividion_by_zero: bool = false,
    enable_invalid_operation: bool = false,
    cause_inexact: bool = false,
    cause_underflow: bool = false,
    cause_overflow: bool = false,
    cause_dividion_by_zero: bool = false,
    cause_invalid_operation: bool = false,
    cause_fpu_error: bool = false,
    dn: bool = false, // Denormalization mode. True means "Denormals are zeroes"
    pr: u1 = 1, // Precision mode
    sz: u1 = 0, // Transfer size mode
    fr: u1 = 0, // Floating-point register bank

    _: u10 = 0, // Reserved
};

const TimerRegisters = [3]struct { counter: P4Register, control: P4Register, constant: P4Register, interrupt: Interrupt }{
    .{ .counter = P4Register.TCNT0, .control = P4Register.TCR0, .constant = P4Register.TCOR0, .interrupt = Interrupt.TUNI0 },
    .{ .counter = P4Register.TCNT1, .control = P4Register.TCR1, .constant = P4Register.TCOR1, .interrupt = Interrupt.TUNI1 },
    .{ .counter = P4Register.TCNT2, .control = P4Register.TCR2, .constant = P4Register.TCOR2, .interrupt = Interrupt.TUNI2 },
};

pub const StoreQueueAddr = packed struct(u32) {
    _: u2 = 0,
    lw_spec: u3 = 0,
    sq: u1 = 0,
    address: u20 = 0,
    spec: u6 = 0b111000,
};

pub const Instr = packed union {
    value: u16,
    // Reminder: We're in little endian.
    nmd: packed struct { d: u4 = undefined, m: u4 = undefined, n: u4 = undefined, _: u4 = undefined },
    nd8: packed struct { d: u8, n: u4 = undefined, _: u4 = undefined },
    d12: packed struct { d: u12, _: u4 = undefined },

    pub fn is_fpu(self: Instr) bool {
        return self.value & 0xF000 == 0xF000 or
            // lds Rn,FPSCR
            self.value & 0xF0FF == 0b0100000001101010 or
            // lds Rn,FPUL
            self.value & 0xF0FF == 0b0100000001011010 or
            // sts FPSCR,Rn
            self.value & 0xF0FF == 0b0000000001101010 or
            // sts FPUL,Rn
            self.value & 0xF0FF == 0b0000000001011010 or
            // lds.l @Rn+,FPSCR
            self.value & 0xF0FF == 0b0100000001100110 or
            // lds.l @Rn+,FPUL
            self.value & 0xF0FF == 0b0100000001010110 or
            // sts.l FPSCR,@-Rn
            self.value & 0xF0FF == 0b0100000001100010 or
            // sts.l FPUL,@-Rn
            self.value & 0xF0FF == 0b0100000001010010;
    }
};

comptime {
    std.debug.assert(@bitSizeOf(Instr) == @bitSizeOf(u16));
}

const ExecutionState = enum {
    Running,
    Sleep, // CPG: Operating, CPU: Halted, On-chip Peripheral Modules: Operating, Exiting Method: Interrupt, Reset
    DeepSleep, // CPG: Operating, CPU: Halted, On-chip Peripheral Modules: Operating, Exiting Method: Interrupt, Reset
    Standby, // CPG: Halted, CPU: Halted, On-chip Peripheral Modules: Halted, Exiting Method: Interrupt, Reset
    ModuleStandby, // Not implemented at all
};

const DMACChannels: [3]struct { chcr: P4Register, sar: P4Register, dar: P4Register, dmatcr: P4Register, dmte: Interrupts.Interrupt } = .{
    .{ .chcr = .CHCR0, .sar = .SAR0, .dar = .DAR0, .dmatcr = .DMATCR0, .dmte = .DMTE0 },
    .{ .chcr = .CHCR1, .sar = .SAR1, .dar = .DAR1, .dmatcr = .DMATCR1, .dmte = .DMTE1 },
    .{ .chcr = .CHCR2, .sar = .SAR2, .dar = .DAR2, .dmatcr = .DMATCR2, .dmte = .DMTE2 },
};

pub var DebugHooks: struct {
    read8: ?*const fn (addr: u32) u8 = null,
    read16: ?*const fn (addr: u32) u16 = null,
    read32: ?*const fn (addr: u32) u32 = null,
    read64: ?*const fn (addr: u32) u64 = null,
    write8: ?*const fn (addr: u32, value: u8) void = null,
    write16: ?*const fn (addr: u32, value: u16) void = null,
    write32: ?*const fn (addr: u32, value: u32) void = null,
    write64: ?*const fn (addr: u32, value: u64) void = null,
} = .{};

comptime {
    // Make sure the compiler can treat those as a single u64.
    std.debug.assert(@offsetOf(SH4, "mach") == @offsetOf(SH4, "macl") + 4);
}

// DCA3 Hack
const OperandCacheState = struct {
    addr: [256]u32 = undefined, // Tag (19bits)
    dirty: [256]bool = @splat(false), // U bit
    // V bit not implemented

    pub fn serialize(self: *const @This(), writer: anytype) !usize {
        var bytes: usize = 0;
        bytes += try writer.write(std.mem.sliceAsBytes(self.addr[0..]));
        bytes += try writer.write(std.mem.sliceAsBytes(self.dirty[0..]));
        return bytes;
    }

    pub fn deserialize(self: *@This(), reader: anytype) !usize {
        var bytes: usize = 0;
        bytes += try reader.read(std.mem.sliceAsBytes(self.addr[0..]));
        bytes += try reader.read(std.mem.sliceAsBytes(self.dirty[0..]));
        return bytes;
    }
};

pub const SH4 = struct {
    pub const EnableTRAPACallback = false;

    // General Registers
    r: [16]u32 = undefined, // R0-R15
    r_bank: [8]u32 = undefined, // R0-R7_BANK

    // Control Registers
    sr: SR = .{}, // NOTE: Don't set directly, see set_sr.
    gbr: u32 = undefined,
    ssr: u32 = undefined,
    spc: u32 = undefined,
    sgr: u32 = undefined,
    dbr: u32 = 0, // undefined,
    vbr: u32 = 0x00000000,

    // System Registers
    pc: u32 = 0xA0000000, // Program counter
    pr: u32 = undefined, // Procedure register
    fpscr: FPSCR = .{}, // Floating-point status/control register
    fpul: u32 = undefined, // Floating-point communication register
    macl: u32 = undefined, // Multiply-and-accumulate register low
    mach: u32 = undefined, // Multiply-and-accumulate register high

    fp_banks: [2]extern union {
        fr: [16]f32,
        dr: [8]f64,
        qf: [4]f128,
    } = undefined,

    store_queues: [2][8]u32 align(32) = undefined,
    _operand_cache: []u8 align(4),
    p4_registers: []u8 align(4),
    itlb: []mmu.TLBEntry,
    utlb: []mmu.TLBEntry,

    interrupt_requests: u64 = 0,
    // NOTE: These are not serialized as they can easily be computed from P4 registers IPRA/B/C. See compute_interrupt_priorities.
    _sorted_interrupts: [41]Interrupt = Interrupts.DefaultInterruptPriorities, // Interrupts ordered by their current priority.
    _interrupts_indices: [41]u8 = @splat(0), // Inverse mapping of _sorted_interrupts
    _interrupt_levels: [41]u32 = Interrupts.DefaultInterruptLevels,

    /// Is the MMU currently enabled?
    ///   Limited: Translation is only needed for store queue operation (pref instruction).
    _mmu_state: enum { Disabled, Limited, Full } = .Disabled,
    _fast_utlb_lookup: FastLookupType,
    _last_timer_update: [3]u64 = @splat(0),

    execution_state: ExecutionState = .Running,

    on_trapa: if (EnableTRAPACallback) ?struct {
        callback: *const fn (userdata: *anyopaque) void, // Debugging callback
        userdata: *anyopaque,
    } else void = if (EnableTRAPACallback) null else {},
    debug_trace: bool = false,

    _allocator: std.mem.Allocator,
    _dc: ?*Dreamcast = null,
    _pending_cycles: u32 = 0,

    _operand_cache_state: *OperandCacheState, // DCA3 Hacks

    // Allows passing a null DC for testing purposes (Mostly for instructions that do not need access to RAM).
    pub fn init(allocator: std.mem.Allocator, dc: ?*Dreamcast) !SH4 {
        instructions.init_table();

        var sh4: SH4 = .{
            ._dc = dc,
            ._operand_cache = try allocator.alloc(u8, 0x2000), // NOTE: Actual Operand cache is 16k, but we're only emulating the RAM accessible part, which is 8k.
            .p4_registers = try allocator.alloc(u8, 0x1000),
            .itlb = try allocator.alloc(mmu.TLBEntry, 4),
            .utlb = try allocator.alloc(mmu.TLBEntry, 64),
            ._allocator = allocator,
            ._operand_cache_state = try allocator.create(OperandCacheState),
            ._fast_utlb_lookup = if (EnableUTLBFastLookup) try host_memory.virtual_alloc(u8, @as(u32, 1) << (22 + 8)) else {},
        };

        @memset(sh4._operand_cache, 0);
        sh4._operand_cache_state.* = .{};

        // P4 registers are remapped on this smaller range. See p4_register_addr.
        //   Addresses starts with FF/1F, this can be ignored.
        //   Then, there are 5 bits that separate registers into different functions.
        //   Within each function, only the lower 7 bits of the address are relevant,
        //   the rest is always 0. By shifting the 5 'function' bits, we can easily
        //   and cheaply remap it to a way smaller memory range.
        //   The one exception is the virtual register SDMR (SDMR2/SDMR3), which is
        //   handled by read8 (but not emulated).
        // + Operand cache RAM mode also clashes with this, it's also dealt with in read/write functions.
        // + Two performance registers (PMCR1/2, exclusive to SH7091 afaik) also screw this pattern,
        //   I ignore them in read16/write16.
        @memset(sh4.p4_registers, 0);

        sh4.reset();

        return sh4;
    }

    pub fn deinit(self: *@This()) void {
        if (EnableUTLBFastLookup)
            host_memory.virtual_dealloc(self._fast_utlb_lookup);
        self._allocator.free(self.utlb);
        self._allocator.free(self.itlb);
        self._allocator.free(self.p4_registers);
        self._allocator.free(self._operand_cache);
        self._allocator.destroy(self._operand_cache_state);
    }

    pub fn reset(self: *@This()) void {
        // NOTE: These should be undefined, but it prevents the bios to run in debug mode, at least since the update to zig 0.13.
        self.r = @splat(0);
        self.r_bank = @splat(0);

        self.R(0xF).* = 0x8C00F400;
        self.set_sr(.{});
        self.gbr = undefined;
        self.ssr = undefined;
        self.spc = undefined;
        self.sgr = undefined;
        self.dbr = undefined;
        self.vbr = 0x00000000;
        self.mach = undefined;
        self.macl = undefined;
        self.pr = undefined;
        self.pc = 0xA0000000;
        self.fpscr = .{};
        self.fpul = undefined;
        self.fp_banks = undefined;

        self.p4_register(mmu.PTEH, .PTEH).* = .{};
        self.p4_register(mmu.PTEL, .PTEL).* = .{};
        self.p4_register(u32, .TTB).* = 0;
        self.p4_register(u32, .TEA).* = 0;
        self.p4_register(u32, .MMUCR).* = 0;

        self.p4_register(u32, ._FF000030).* = 0x040205C1;

        self.p4_register(u8, .BASRA).* = undefined;
        self.p4_register(u8, .BASRB).* = undefined;
        self.p4_register(u32, .CCR).* = 0;

        self.p4_register(u32, .TRA).* = 0;
        self.p4_register(u32, .EXPEVT).* = 0;
        self.p4_register(u32, .INTEVT).* = 0;

        self.p4_register(u32, .QACR0).* = undefined;
        self.p4_register(u32, .QACR1).* = undefined;
        self.p4_register(u32, .BARA).* = undefined;
        self.p4_register(u32, .BAMRA).* = undefined;

        self.p4_register(u32, .MCR).* = 0xC0091224;
        // Not emulated, not readable, and mess with our P4 remapping.
        //self.p4_register(u16, .SDMR).* = 0x00FF;
        self.p4_register(u16, .RTCSR).* = 0xA510;
        self.p4_register(u16, .RTCNT).* = 0xA500;
        self.p4_register(u16, .RTCOR).* = 0xA55E;
        self.p4_register(u16, .RFCR).* = undefined;

        self.p4_register(u32, .BCR1).* = 0;
        self.p4_register(u32, .BCR2).* = 0x3FFC;
        self.p4_register(u32, .PCTRA).* = 0;

        self.p4_register(P4.FRQCR, .FRQCR).* = .{};

        self.p4_register(u16, .ICR).* = 0x0000;
        self.p4_register(u16, .IPRA).* = 0x0000;
        self.p4_register(u16, .IPRB).* = 0x0000;
        self.p4_register(u16, .IPRC).* = 0x0000;
        self.compute_interrupt_priorities();

        self.p4_register(u8, .TOCR).* = 0x00;
        self.p4_register(u8, .TSTR).* = 0x00;
        for (TimerRegisters) |timer| {
            self.p4_register(u32, timer.constant).* = 0xFFFFFFFF;
            self.p4_register(u32, timer.counter).* = 0xFFFFFFFF;
            self.p4_register(u16, timer.control).* = 0x0000;
        }
        self._last_timer_update = @splat(0);

        self.p4_register(u8, .SCBRR2).* = 0xFF;
        self.p4_register(u16, .SCSCR2).* = 0x0000;
        self.p4_register(u16, .SCFSR2).* = 0x0060;
        self.p4_register(u16, .SCFCR2).* = 0x0000;
        self.p4_register(u16, .SCFDR2).* = 0x0000;
        self.p4_register(u16, .SCFTDR2).* = 0x0000;
        self.p4_register(u16, .SCSPTR2).* = 0x0000;
        self.p4_register(u16, .SCLSR2).* = 0x0000;

        for (0..self.itlb.len) |i|
            self.itlb[i].v = false;
        for (0..self.utlb.len) |i|
            self.utlb[i].v = false;
        self.reset_utlb_fast_lookup();

        self._mmu_state = .Disabled;
    }

    pub fn software_reset(self: *@This()) void {
        sh4_log.warn("  SOFTWARE RESET!", .{});

        self.r = undefined;
        self.r_bank = undefined;
        self.set_sr(.{});
        self.gbr = undefined;
        self.ssr = undefined;
        self.spc = undefined;
        self.sgr = undefined;
        self.dbr = undefined;
        self.vbr = 0x00000000;
        self.mach = undefined;
        self.macl = undefined;
        self.pr = undefined;
        self.pc = 0xA0000000 - 2; // FIXME: The instruction loop will increase it.
        self.set_fpscr(@as(u32, @bitCast(FPSCR{})));
        self.fpul = undefined;
        self.fp_banks = undefined;

        self.p4_register(mmu.PTEH, .PTEH).* = .{};
        self.p4_register(mmu.PTEL, .PTEL).* = .{};
        self.p4_register(u32, .TTB).* = 0;
        self.p4_register(u32, .TEA).* = 0;
        self.p4_register(u32, .MMUCR).* = 0;
        // BASRA Held
        // BASRB Held
        self.p4_register(u32, .CCR).* = 0;
        self.p4_register(u32, .TRA).* = 0;
        self.p4_register(u32, .EXPEVT).* = 0x00000020;
        // INTEVT Held
        self.p4_register(u32, .QACR0).* = undefined;
        self.p4_register(u32, .QACR1).* = undefined;
        // BARA Held
        // BAMRA Held

        // BCR1 Held
        // BCR2 Held

        for (0..self.itlb.len) |i|
            self.itlb[i].v = false;
        for (0..self.utlb.len) |i|
            self.utlb[i].v = false;
        self.reset_utlb_fast_lookup();

        self._mmu_state = .Disabled;
    }

    // Reset state to after bios.
    pub fn state_after_boot_rom(self: *@This()) void {
        self.set_sr(@bitCast(@as(u32, 0x400000F1)));
        self.set_fpscr(@as(u32, 0x00040001));

        self.R(0x0).* = 0xAC0005D8;
        self.R(0x1).* = 0x00000009;
        self.R(0x2).* = 0xAC00940C;
        self.R(0x3).* = 0x00000000;
        self.R(0x4).* = 0xAC008300;
        self.R(0x5).* = 0xF4000000;
        self.R(0x6).* = 0xF4002000;
        self.R(0x7).* = 0x00000044; // 0x00000070;
        self.R(0x8).* = 0x00000000;
        self.R(0x9).* = 0x00000000;
        self.R(0xA).* = 0x00000000;
        self.R(0xB).* = 0x00000000;
        self.R(0xC).* = 0x00000000;
        self.R(0xD).* = 0x00000000;
        self.R(0xE).* = 0x00000000;
        self.R(0xF).* = 0x8D000000;

        self.r_bank[0] = 0xDFFFFFFF;
        self.r_bank[1] = 0x500000F1;
        self.r_bank[2] = 0x00000000;
        self.r_bank[3] = 0x00000000;
        self.r_bank[4] = 0x00000000;
        self.r_bank[5] = 0x00000000;
        self.r_bank[6] = 0x00000000;
        self.r_bank[7] = 0x00000000;

        self.gbr = 0x8C000000;
        self.ssr = 0x40000001;
        self.spc = 0x8C000776;
        self.sgr = 0x8D000000;
        self.dbr = 0x8C000010;
        self.vbr = 0x8C000000;
        self.pr = 0x0C00043C; // 0xAC00043C;
        self.fpul = 0x00000000;

        self.pc = 0xAC008300; // Start address of IP.bin Licence screen
    }

    pub fn set_sr(self: *@This(), value: SR) callconv(.c) void {
        const prev_rb = if (self.sr.md == 1) self.sr.rb else 0;
        const new_rb = if (value.md == 1) value.rb else 0;
        if (new_rb != prev_rb) {
            std.mem.swap([8]u32, self.r[0..8], &self.r_bank);
        }
        self.sr = @bitCast(@as(u32, @bitCast(value)) & 0x700083F3);
        self.sr.rb = new_rb; // In case it was forced to 0 by md.
    }

    fn update_sse_settings(self: *@This()) void {
        // Adjust SSE settings to match the guest system configuration
        var mxcsr: u32 = 0x1F80; // Default MXCSR value
        if (self.fpscr.dn) {
            mxcsr |= 0x0040; // DAZ - Denormals are zeros
        }
        switch (self.fpscr.rm) {
            .RoundToNearest => mxcsr |= 0x0000, // Yes, there's no bit associated with this mode, it's the default.
            .RoundToZero => mxcsr |= 0x6000,
            else => {},
        }
        asm volatile ("ldmxcsr (%%rax)"
            :
            : [_] "{rax}" (&mxcsr),
            : "rax"
        );
    }

    pub fn set_fpscr(self: *@This(), value: u32) callconv(.c) void {
        const new_value: FPSCR = @bitCast(value & 0x003FFFFF);
        if (new_value.fr != self.fpscr.fr) {
            std.mem.swap(@TypeOf(self.fp_banks[0]), &self.fp_banks[0], &self.fp_banks[1]);
        }
        self.fpscr = new_value;
        self.update_sse_settings();
    }

    inline fn read_operand_cache(self: *const @This(), comptime T: type, virtual_addr: u32) T {
        return @constCast(self).operand_cache(T, virtual_addr).*;
    }

    inline fn write_operand_cache(self: *@This(), comptime T: type, virtual_addr: u32, value: T) void {
        if (self.read_p4_register(P4.CCR, .CCR).ora == 0) {
            sh4_log.err(termcolor.red("Write to operand cache with RAM mode disabled: @{X:0>8} = {X:0>8}"), .{ virtual_addr, value });
            return;
        }
        self.operand_cache(T, virtual_addr).* = value;
    }

    pub inline fn operand_cache_lines(self: *const @This()) [][8]u32 {
        return @as([*][32 / 4]u32, @alignCast(@ptrCast(self._operand_cache.ptr)))[0..256];
    }

    inline fn operand_cache(self: *@This(), comptime T: type, virtual_addr: u32) *T {
        if ((comptime builtin.mode == .Debug) and self.read_p4_register(P4.CCR, .CCR).ora == 0)
            sh4_log.err(termcolor.red("Read to operand cache with RAM mode disabled: @{X:0>8}"), .{virtual_addr});

        // Half of the operand cache can be used as RAM when CCR.ORA == 1, and some games do.
        // std.debug.assert(self.read_p4_register(P4.CCR, .CCR).ora == 1);
        std.debug.assert(virtual_addr >= 0x7C000000 and virtual_addr <= 0x7FFFFFFF);

        // NOTE: The operand cache as RAM (8K) is split into two 4K areas and the correct addressing changes depending on the CCR.OIX bit.
        //       I suspect most games will either stick to a single 4K area, or use one of the contiguous ranges.
        //       (For example 0x7C001000-0x7C002FFF for CCR.OIX == 0, or the unique 0x7DFFF000-0x7E000FFF for CCR.OIX == 1)
        //       Assuming this gives us a really nice performance boost for games that use the operand cache in this way.
        if (comptime true) {
            // These are seemingly not automatically optimized away, not sure why.
            if (comptime builtin.mode == .Debug) {
                // We can't easily assert for the CCR.OIX == 0 case since there are many contiguous ranges, and in practice most adresses can be
                // used in a contiguous manner. Only the first and last 4K area cannot.
                // Ranges like 0x7C003000-0x7C004FFF (Area 2 then Area 1) are not contiguous, but won't repeat, so they **might** be fine?...
                std.debug.assert(self.read_p4_register(P4.CCR, .CCR).oix == 1 or (virtual_addr >= 0x7C001000 and virtual_addr <= 0x7FFFF000));
                // This checks the only contiguous range when CCR.OIX = 1.
                std.debug.assert(self.read_p4_register(P4.CCR, .CCR).oix == 0 or (virtual_addr >= 0x7DFFF000 and virtual_addr <= 0x7E000FFF));
            }

            return @alignCast(@ptrCast(&self._operand_cache[virtual_addr & 0x1FFF]));
        } else {
            // Correct addressing, in case we end up needing it.
            if (self.read_p4_register(P4.CCR, .CCR).oix == 0) {
                // 0x7C00_0000 - 0x7C00_0FFF : RAM Area 1
                // 0x7C00_1000 - 0x7C00_1FFF : RAM Area 1
                // 0x7C00_2000 - 0x7C00_2FFF : RAM Area 2
                // 0x7C00_2000 - 0x7C00_2FFF : RAM Area 2
                // 0x7C00_3000 - 0x7C00_3FFF : RAM Area 1
                // 0x7C00_3000 - 0x7C00_3FFF : RAM Area 1
                // [...]
                const index = ((virtual_addr & 0x0000_2000) >> 1) | (virtual_addr & 0x0FFF);
                return @alignCast(@ptrCast(&self._operand_cache[index]));
            } else {
                // RAM Area 1 Mirroring from 0x7C00_0000 to 0x7DFF_FFFF
                // RAM Area 2 Mirroring from 0x7E00_0000 to 0x7FFF_FFFF
                const index = ((virtual_addr & 0x02000000) >> 13) | (virtual_addr & 0x0FFF);
                return @alignCast(@ptrCast(&self._operand_cache[index]));
            }
        }
    }

    pub inline fn read_p4_register(self: *const @This(), comptime T: type, r: P4Register) T {
        return @constCast(self).p4_register_addr(T, @intFromEnum(r)).*;
    }

    pub inline fn p4_register(self: *const @This(), comptime T: type, r: P4Register) *T {
        return self.p4_register_addr(T, @intFromEnum(r));
    }

    pub inline fn p4_register_addr(self: *const @This(), comptime T: type, addr: u32) *T {
        std.debug.assert(addr & 0xFF000000 == 0xFF000000 or addr & 0xFF000000 == 0x1F000000);
        std.debug.assert(addr & 0b0000_0000_0000_0111_1111_1111_1000_0000 == 0);

        const real_addr = ((0b0000_0000_1111_1000_0000_0000_0000_0000 & addr) >> 12) | (addr & 0b0111_1111);
        return @as(*T, @alignCast(@ptrCast(&self.p4_registers[real_addr])));
    }

    pub inline fn R(self: *@This(), r: u4) *u32 {
        return &self.r[r];
    }

    pub inline fn FR(self: *@This(), r: u4) *f32 {
        return &self.fp_banks[0].fr[r];
    }

    pub inline fn getDRPtr(self: *@This(), r: u4) *f64 {
        return &self.fp_banks[0].dr[r >> 1];
    }

    pub inline fn getDR(self: *@This(), r: u4) f64 {
        std.debug.assert(r & 1 == 0);
        return @bitCast((@as(u64, @as(u32, @bitCast(self.fp_banks[0].fr[(r & 0xE) + 0]))) << 32) | @as(u64, @as(u32, @bitCast(self.fp_banks[0].fr[(r & 0xE) + 1]))));
    }
    pub inline fn setDR(self: *@This(), r: u4, v: f64) void {
        std.debug.assert(r & 1 == 0);
        const fp: [2]f32 = @bitCast(v);
        self.fp_banks[0].fr[(r & 0xE) + 1] = fp[0];
        self.fp_banks[0].fr[(r & 0xE) + 0] = fp[1];
    }

    pub inline fn XF(self: *@This(), r: u4) *f32 {
        return &self.fp_banks[1].fr[r];
    }

    pub inline fn getXDPtr(self: *@This(), r: u4) *f64 {
        return &self.fp_banks[1].dr[r >> 1];
    }

    fn prepare_interrupt_or_exception(self: *@This()) void {
        self.spc = self.pc;
        self.ssr = @bitCast(self.sr);
        self.sgr = self.R(15).*;

        var new_sr = self.sr;
        new_sr.bl = true;
        new_sr.md = 1;
        new_sr.rb = 1;
        self.set_sr(new_sr);
    }

    fn jump_to_interrupt(self: *@This()) void {
        sh4_log.debug(" => Jump to Interrupt: VBR: {X:0>8}, Code: {X:0>4}", .{ self.vbr, self.read_p4_register(u32, .INTEVT) });

        self.execution_state = .Running;
        self.prepare_interrupt_or_exception();

        self.pc = self.vbr + 0x600;
    }

    pub fn report_address_exception(self: *@This(), virtual_address: u32) void {
        self.p4_register(u32, .TEA).* = virtual_address;
        self.p4_register(mmu.PTEH, .PTEH).vpn = @truncate(virtual_address >> 10);
    }

    pub fn jump_to_exception(self: *@This(), exception: Exception) void {
        sh4_log.info("Jump to Exception: {s} ({X:0>8} to {X:0>8} + {X:0>4})", .{ @tagName(exception), self.pc, self.vbr, exception.offset() });

        // When the BL bit in SR is 1 and an exception other than a user break is generated, the CPU’s
        // internal registers are set to their post-reset state, the registers of the other modules retain their
        // contents prior to the exception, and the CPU branches to the same address as in a reset (H'A000
        // 0000). For the operation in the event of a user break, see section 20, User Break Controller. If an
        // ordinary interrupt occurs, the interrupt request is held pending and is accepted after the BL bit
        // has been cleared to 0 by software. If a nonmaskable interrupt (NMI) occurs, it can be held
        // pending or accepted according to the setting made by software.
        if (self.sr.bl)
            std.debug.panic("[PC={X:0>8}] " ++ termcolor.red("{s} exception raised while SR.BL is set."), .{ self.pc, @tagName(exception) });
        // A setting can also be made to have the NMI interrupt accepted even if the BL bit is set to 1.
        // NMI interrupt exception handling does not affect the interrupt mask level bits (I3–I0) in the
        // status register (SR).

        self.prepare_interrupt_or_exception();

        self.p4_register(u16, .EXPEVT).* = exception.code();

        if (exception == .ManualReset or exception == .PowerOnReset or exception == .HitachiUDIReset or exception == .InstructionTLBMultipleHit or exception == .DataTLBMultipleHit) {
            self.pc = 0xA000_0000;
        } else if ((exception == .UserBreakAfterInstructionExecution or exception == .UserBreakBeforeInstructionExecution) and self.read_p4_register(P4.BRCR, .BRCR).ubde == 1) {
            self.pc = self.dbr;
        } else {
            @branchHint(.likely);
            self.pc = self.vbr + exception.offset();
        }
    }

    pub fn handle_interrupts(self: *@This()) void {
        // When the BL bit in SR is 0, exceptions and interrupts are accepted.

        // See h14th002d2.pdf page 665 (or 651)
        if (!self.sr.bl or self.execution_state != .Running) {
            if (self.interrupt_requests != 0) {
                const int_index = @ctz(self.interrupt_requests);
                const interrupt = self._sorted_interrupts[int_index];
                // Check it against the cpu interrupt mask
                if (self._interrupt_levels[@intFromEnum(interrupt)] > self.sr.imask) {
                    self.interrupt_requests &= ~(@as(u64, 1) << @truncate(int_index)); // Clear the request
                    self.p4_register(u32, .INTEVT).* = Interrupts.InterruptINTEVTCodes[@intFromEnum(interrupt)];
                    self.jump_to_interrupt();
                }
            }
        }
    }

    pub fn request_interrupt(self: *@This(), int: Interrupt) void {
        sh4_log.debug(" (Interrupt request! {s})", .{std.enums.tagName(Interrupt, int) orelse "Unknown"});
        self.interrupt_requests |= @as(u64, 1) << @intCast(self._interrupts_indices[@intFromEnum(int)]);
    }

    pub fn order_interrupt(ctx: *const @This(), lhs: Interrupt, rhs: Interrupt) bool {
        if (ctx._interrupt_levels[@intFromEnum(lhs)] == ctx._interrupt_levels[@intFromEnum(rhs)])
            return @intFromEnum(lhs) < @intFromEnum(rhs);
        return ctx._interrupt_levels[@intFromEnum(lhs)] > ctx._interrupt_levels[@intFromEnum(rhs)];
    }

    pub fn compute_interrupt_priorities(self: *@This()) void {
        // If any requests are pending, we have to convert them to the new indices.
        var saved_requests: u64 = 0;
        if (self.interrupt_requests != 0) {
            // Convert priority indices to the base enum
            for (0..self._sorted_interrupts.len) |i| {
                if ((self.interrupt_requests >> @intCast(i)) & 1 == 1) {
                    saved_requests |= (@as(u64, 1) << @intFromEnum(self._sorted_interrupts[i]));
                }
            }
        }

        const IPRA = self.read_p4_register(P4.IPRA, .IPRA);
        const IPRB = self.read_p4_register(P4.IPRB, .IPRB);
        const IPRC = self.read_p4_register(P4.IPRC, .IPRC);

        self._interrupt_levels[@intFromEnum(Interrupt.HitachiUDI)] = IPRC.hitachiudi;
        self._interrupt_levels[@intFromEnum(Interrupt.GPIO)] = IPRC.gpio;
        self._interrupt_levels[@intFromEnum(Interrupt.DMTE0)] = IPRC.dmac;
        self._interrupt_levels[@intFromEnum(Interrupt.DMTE1)] = IPRC.dmac;
        self._interrupt_levels[@intFromEnum(Interrupt.DMTE2)] = IPRC.dmac;
        self._interrupt_levels[@intFromEnum(Interrupt.DMTE3)] = IPRC.dmac;
        self._interrupt_levels[@intFromEnum(Interrupt.DMAE)] = IPRC.dmac;
        self._interrupt_levels[@intFromEnum(Interrupt.TUNI0)] = IPRA.tmu0;
        self._interrupt_levels[@intFromEnum(Interrupt.TUNI1)] = IPRA.tmu1;
        self._interrupt_levels[@intFromEnum(Interrupt.TUNI2)] = IPRA.tmu2;
        self._interrupt_levels[@intFromEnum(Interrupt.TICPI2)] = IPRA.tmu2;
        self._interrupt_levels[@intFromEnum(Interrupt.ATI)] = IPRA.rtc;
        self._interrupt_levels[@intFromEnum(Interrupt.PRI)] = IPRA.rtc;
        self._interrupt_levels[@intFromEnum(Interrupt.CUI)] = IPRA.rtc;
        self._interrupt_levels[@intFromEnum(Interrupt.SCI1_ERI)] = IPRB.sci1;
        self._interrupt_levels[@intFromEnum(Interrupt.SCI1_RXI)] = IPRB.sci1;
        self._interrupt_levels[@intFromEnum(Interrupt.SCI1_TXI)] = IPRB.sci1;
        self._interrupt_levels[@intFromEnum(Interrupt.SCI1_TEI)] = IPRB.sci1;
        self._interrupt_levels[@intFromEnum(Interrupt.SCIF_ERI)] = IPRC.scif;
        self._interrupt_levels[@intFromEnum(Interrupt.SCIF_RXI)] = IPRC.scif;
        self._interrupt_levels[@intFromEnum(Interrupt.SCIF_TXI)] = IPRC.scif;
        self._interrupt_levels[@intFromEnum(Interrupt.SCIF_TEI)] = IPRC.scif;
        self._interrupt_levels[@intFromEnum(Interrupt.ITI)] = IPRB.wdt;
        self._interrupt_levels[@intFromEnum(Interrupt.RCMI)] = IPRB.ref;
        self._interrupt_levels[@intFromEnum(Interrupt.ROVI)] = IPRB.ref;

        std.sort.insertion(Interrupt, &self._sorted_interrupts, self, order_interrupt);
        // Update reverse mapping (Interrupt enum to its index in the interrupt_requests bitfield)
        for (0..self._sorted_interrupts.len) |i| {
            self._interrupts_indices[@intFromEnum(self._sorted_interrupts[i])] = @intCast(i);
        }

        if (saved_requests != 0) {
            self.interrupt_requests = 0;
            // Interrupt enum to new priority indices.
            for (0..self._interrupts_indices.len) |i| {
                if ((saved_requests >> @intCast(i)) & 1 == 1) {
                    self.interrupt_requests |= (@as(u64, 1) << @intCast(self._interrupts_indices[i]));
                }
            }
        }
    }

    inline fn timer_prescaler(value: u3) u32 {
        switch (value) {
            0 => return 4,
            1 => return 16,
            2 => return 64,
            3 => return 256,
            4 => return 1024,
            // 5 - Reserved (Do not set)
            // 6 - Counts on on-chip RTC output clock
            // 7 - Counts on external clock
            else => std.debug.panic("Invalid prescaler: {d}", .{value}),
        }
    }

    fn schedule_timer(self: *@This(), channel: u2) void {
        const TSTR = self.read_p4_register(u32, .TSTR);
        if ((TSTR >> @intCast(channel)) & 0x1 == 1) {
            const pcr = self.read_p4_register(P4.FRQCR, .FRQCR).peripheral_clock_ratio();

            self.update_timer_registers(channel);
            const tcnt: usize = self.read_p4_register(u32, TimerRegisters[channel].counter);
            const tcr = self.read_p4_register(P4.TCR, TimerRegisters[channel].control);
            const scale: usize = pcr * SH4.timer_prescaler(tcr.tpsc);
            const cycles = scale * (tcnt + 1);
            if (self._dc) |dc|
                dc.schedule_event(.{ .TimerUnderflow = .{ .channel = channel } }, cycles);
            sh4_log.debug("Scheduled timer {d} underflow in {d} cycles", .{ channel, cycles });
        }
    }

    pub fn on_timer_underflow(self: *@This(), channel: u2) void {
        self.update_timer_registers(channel);

        const tcr = self.p4_register(P4.TCR, TimerRegisters[channel].control);
        tcr.*.unf = 1; // Signals underflow
        if (tcr.*.unie == 1)
            self.request_interrupt(TimerRegisters[channel].interrupt);

        self.schedule_timer(channel);
    }

    fn update_timer_registers(self: *@This(), channel: u2) void {
        if (self._dc) |dc| {
            const TSTR = self.read_p4_register(u32, .TSTR);
            if ((TSTR >> @intCast(channel)) & 0x1 == 1) {
                const tcr = self.read_p4_register(P4.TCR, TimerRegisters[channel].control);
                const cycles = dc._global_cycles - self._last_timer_update[channel];

                const pcr: u8 = @intCast(self.read_p4_register(P4.FRQCR, .FRQCR).peripheral_clock_ratio());
                const shift = ([_]u5{
                    @ctz(@as(u16, 4) * pcr),
                    @ctz(@as(u16, 16) * pcr),
                    @ctz(@as(u16, 64) * pcr),
                    @ctz(@as(u16, 256) * pcr),
                    @ctz(@as(u16, 1024) * pcr),
                })[tcr.tpsc];
                const diff = cycles >> shift;
                self._last_timer_update[channel] += diff << shift;

                const tcnt = self.p4_register(u32, TimerRegisters[channel].counter);
                if (tcnt.* >= diff) {
                    tcnt.* -= @intCast(diff);
                } else {
                    const reset_constant = self.read_p4_register(u32, TimerRegisters[channel].constant);
                    var mod: u32 = @truncate(diff);
                    if (reset_constant < 0xFFFF_FFFF) mod %= reset_constant + 1;
                    if (tcnt.* >= mod) {
                        tcnt.* -= mod;
                    } else {
                        tcnt.* = (tcnt.* +% reset_constant) -% mod;
                    }
                }
            } else self._last_timer_update[channel] = dc._global_cycles;
        }
    }

    pub inline fn add_cycles(self: *@This(), cycles: u32) void {
        self._pending_cycles += cycles;
    }

    pub fn store_queue_write(self: *@This(), comptime T: type, virtual_addr: u32, value: T) void {
        const sq_addr: StoreQueueAddr = @bitCast(virtual_addr);
        // sh4_log.debug("  StoreQueue write @{X:0>8} = 0x{X:0>8} ({any})", .{ virtual_addr, value, sq_addr });
        std.debug.assert(sq_addr.spec == 0b111000);
        switch (T) {
            u32 => self.store_queues[sq_addr.sq][sq_addr.lw_spec] = value,
            u64 => {
                self.store_queues[sq_addr.sq][sq_addr.lw_spec] = @truncate(value);
                self.store_queues[sq_addr.sq][sq_addr.lw_spec + 1] = @truncate(value >> 32);
            },
            else => std.debug.panic("Invalid store queue write type {any}", .{T}),
        }
    }

    pub fn start_dmac(self: *@This(), comptime channel: u8) void {
        const c = DMACChannels[channel];
        const chcr = self.read_p4_register(P4.CHCR, c.chcr);

        // NOTE: I think the DC only uses 32 bytes transfers, but I'm not 100% sure.
        std.debug.assert(chcr.ts == 0b100);
        std.debug.assert(chcr.rs == 2); // "External request, single address mode"

        const src_addr = self.read_p4_register(u32, c.sar) & 0x1FFFFFFF;
        const dst_addr = self.read_p4_register(u32, c.dar) & 0x1FFFFFFF;
        const transfer_size = chcr.transfer_size();
        const len = self.read_p4_register(u32, c.dmatcr);
        const byte_len = transfer_size * len;

        sh4_log.info("DMAC ({d}) CHCR: {any}\n  src_addr: 0x{X:0>8} => dst_addr: 0x{X:0>8} (transfer_size: 0x{X:0>8}, len: 0x{X:0>8}, byte_len: 0x{X:0>8})", .{ channel, chcr, src_addr, dst_addr, transfer_size, len, byte_len });

        const dst_stride: i32 = switch (chcr.dm) {
            0 => 0,
            1 => 1,
            2 => -1,
            else => std.debug.panic("Invalid destination stride: {}", .{chcr.dm}),
        };
        const src_stride: i32 = switch (chcr.sm) {
            0 => 0,
            1 => 1,
            2 => -1,
            else => std.debug.panic("Invalid source stride: {}", .{chcr.sm}),
        };

        const is_memcpy_safe = dst_stride == 1 and src_stride == 1;

        // Write to Tile Accelerator, we can bypass write32
        // 0x10000000 ~ 0x107FFFE0 : TA FIFO - Polygon Path (8MB)         (0x12000000 ~ 0x127FFFE0 Mirror)
        // 0x10800000 ~ 0x10FFFFE0 : TA FIFO - YUV Converter Path (8MB)   (0x12800000 ~ 0x12FFFFE0 Mirror)
        // 0x11000000 ~ 0x11FFFFE0 : TA FIFO - Direct Texture Path (16MB) (0x13000000 ~ 0x13FFFFE0 Mirror)
        if (dst_addr >= 0x10000000 and dst_addr < 0x14000000) {
            std.debug.assert(src_stride > 0);
            std.debug.assert(transfer_size == 32); // We'll copy 32-bytes blocks
            std.debug.assert(chcr.ts == 0b100); // We'll copy 32-bytes blocks
            switch (dst_addr) {
                // Polygon Path
                0x10000000...0x10800000 - 1, 0x12000000...0x12800000 - 1 => {
                    var src: [*]u32 = @alignCast(@ptrCast(self._dc.?._get_memory(src_addr)));
                    self._dc.?.gpu.write_ta_fifo_polygon_path(src[0 .. 8 * len]);
                },
                // YUV Converter Path
                0x10800000...0x11000000 - 1, 0x12800000...0x13000000 - 1 => {
                    var src: [*]u8 = @alignCast(@ptrCast(self._dc.?._get_memory(src_addr)));
                    self._dc.?.gpu.write_ta_fifo_yuv_converter_path(src[0..byte_len]);
                },
                // Direct Texture Path
                0x11000000...0x12000000 - 1, 0x13000000...0x14000000 - 1 => {
                    const LMMode = self._dc.?.read_hw_register(u32, if (dst_addr >= 0x11000000 and dst_addr < 0x12000000) .SB_LMMODE0 else .SB_LMMODE1);
                    const access_32bit = LMMode != 0;
                    if (access_32bit) {
                        var curr_dst: i32 = @intCast(dst_addr);
                        var curr_src: i32 = @intCast(src_addr);
                        for (0..byte_len / 4) |_| {
                            self._dc.?.gpu.write_ta(@intCast(curr_dst), &[1]u32{self.read_physical(u32, @intCast(curr_src))}, if (access_32bit) .b32 else .b64);
                            curr_dst += 4 * dst_stride;
                            curr_src += 4 * src_stride;
                        }
                    } else {
                        self._dc.?.gpu.write_ta_fifo_direct_texture_path(dst_addr, @as([*]u8, @ptrCast(self._dc.?._get_memory(src_addr)))[0..byte_len]);
                    }
                },
                else => unreachable,
            }
        } else if (is_memcpy_safe) {
            std.debug.assert(dst_stride == src_stride);
            // FIXME: When can we safely memcpy?
            const src = @as([*]u8, @ptrCast(self._dc.?._get_memory(src_addr)));
            const dst = @as([*]u8, @ptrCast(self._dc.?._get_memory(dst_addr)));
            @memcpy(dst[0..byte_len], src[0..byte_len]);
        } else {
            var curr_dst: i32 = @intCast(dst_addr);
            var curr_src: i32 = @intCast(src_addr);
            for (0..byte_len / 4) |_| {
                self.write_physical(u32, @intCast(curr_dst), self.read_physical(u32, @intCast(curr_src)));
                curr_dst += 4 * dst_stride;
                curr_src += 4 * src_stride;
            }
        }

        // TODO: Schedule for later?
        end_dmac(self, channel);
    }

    pub fn end_dmac(self: *@This(), channel: u32) void {
        const c = DMACChannels[channel];
        const chcr = self.read_p4_register(P4.CHCR, c.chcr);

        const len = chcr.transfer_size() * self.read_p4_register(u32, c.dmatcr);
        if (chcr.ie == 1)
            self.request_interrupt(c.dmte);
        if (chcr.sm != 0)
            self.p4_register(u32, c.sar).* += len;
        if (chcr.dm != 0)
            self.p4_register(u32, c.dar).* += len;
        self.p4_register(u32, c.dmatcr).* = 0;
        self.p4_register(P4.CHCR, c.chcr).*.te = 1;
    }

    pub inline fn check_mmu_state(self: *@This()) void {
        const previous_state = self._mmu_state;

        const mmucr = self.read_p4_register(mmu.MMUCR, .MMUCR);
        if (!mmucr.at) {
            self._mmu_state = .Disabled;
        } else if (self._mmu_state != .Full) {
            var full_mmu_emulation_needed = false;
            for (self.utlb) |entry| {
                // Basic heuristic to detect games using the MMU only for store queue writes.
                // 1MB pages (warning: there's a transition period while they're being updated when the sizes don't match yet,
                // so we can't rely on that sadly) with 0xExx00000 VPN.
                if (entry.valid() and (entry.vpn & (0xF00F_FFFF >> 10)) != (0xE000_0000 >> 10)) {
                    sh4_log.debug("Full MMU emulation needed for entry {any}", .{entry});
                    full_mmu_emulation_needed = true;
                    break;
                }
            }
            self._mmu_state = if (full_mmu_emulation_needed) .Full else .Limited;
        }

        if (self._mmu_state != previous_state) {
            sh4_log.warn("MMU State: {s} => {s}", .{ @tagName(previous_state), @tagName(self._mmu_state) });
            if (previous_state == .Full or self._mmu_state == .Full)
                if (self._dc) |dc| dc.sh4_jit.request_reset();
        }
    }

    fn reset_utlb_fast_lookup(self: *@This()) void {
        if (!EnableUTLBFastLookup) return;
        host_memory.virtual_dealloc(self._fast_utlb_lookup);
        self._fast_utlb_lookup = host_memory.virtual_alloc(u8, @as(u32, 1) << (22 + 8)) catch |err| {
            std.debug.panic("Error allocating _fast_utlb_lookup: {s}", .{@errorName(err)});
        };
        for (self.utlb, 0..) |entry, idx| {
            if (entry.valid()) self.sync_utlb_fast_lookup(@intCast(idx));
        }
    }

    pub fn invalidate_utlb_fast_lookup(self: *@This(), entry: mmu.TLBEntry) void {
        if (!EnableUTLBFastLookup) return;
        self.update_utlb_fast_lookup(entry, 0);
    }
    pub fn sync_utlb_fast_lookup(self: *@This(), idx: u8) void {
        if (!EnableUTLBFastLookup) return;
        self.update_utlb_fast_lookup(self.utlb[idx], idx + 1);
    }
    fn update_utlb_fast_lookup(self: *@This(), entry: mmu.TLBEntry, value: u8) void {
        const mmucr = self.read_p4_register(mmu.MMUCR, .MMUCR);
        // Single Virtual Memory Mode: ASID does not matter and all checks will use 0.
        if (mmucr.sv) {
            self.set_utlb_fast_lookup(0, entry, value);
        } else {
            // Shared: Update it for all ASID
            if (entry.sh) {
                for (0..256) |asid|
                    self.set_utlb_fast_lookup(@intCast(asid), entry, value);
            } else {
                self.set_utlb_fast_lookup(entry.asid, entry, value);
            }
        }
    }
    fn set_utlb_fast_lookup(self: *@This(), asid: u8, entry: mmu.TLBEntry, value: u8) void {
        const key: u32 = @as(u32, asid) << 22 | (entry.vpn & (~((entry.size() - 1) >> 10)));
        @memset(self._fast_utlb_lookup[key..][0 .. entry.size() >> 10], value);
    }

    pub fn utlb_lookup(self: *const @This(), virtual_addr: u32) error{ TLBMiss, TLBProtectionViolation, TLBMultipleHit }!mmu.TLBEntry {
        const mmucr = self.p4_register(mmu.MMUCR, .MMUCR);
        std.debug.assert(mmucr.at);

        // URC: Random counter for indicating the UTLB entry for which replacement is to be
        // performed with an LDTLB instruction. URC is incremented each time the UTLB is accessed.
        // When URB > 0, URC is reset to 0 when the condition URC = URB occurs
        mmucr.urc +%= 1;
        if (mmucr.urb > 0 and mmucr.urc == mmucr.urb) mmucr.urc = 0;

        const check_asid = !mmucr.sv or self.sr.md == 0;
        const asid = if (check_asid) self.read_p4_register(mmu.PTEH, .PTEH).asid else 0x00;
        const vpn: u22 = @truncate(virtual_addr >> 10);

        if (EnableUTLBFastLookup) {
            const key: u32 = @as(u32, asid) << 22 | vpn;
            const idx = self._fast_utlb_lookup[key];
            if (idx != 0) {
                const entry = self.utlb[idx - 1];
                if (EmulateAccessViolation and self.sr.md == 0 and entry.pr.privileged())
                    return error.TLBProtectionViolation;
                return entry;
            }
            return error.TLBMiss;
        }

        var found_entry: ?mmu.TLBEntry = null;

        for (self.utlb) |entry| {
            if (entry.match(check_asid, asid, vpn)) {
                if (EmulateUTLBMultipleHit and found_entry != null) return error.TLBMultipleHit;
                found_entry = entry;
                if (!EmulateUTLBMultipleHit) break;
            }
        }

        if (found_entry) |entry| {
            if (EmulateAccessViolation and self.sr.md == 0 and entry.pr.privileged())
                return error.TLBProtectionViolation;
            mmu_log.debug("UTLB Hit: {x:0>8} -> {x:0>8}", .{ virtual_addr, entry.translate(virtual_addr) });
            mmu_log.debug("  Entry: {any}", .{entry});
            return entry;
        }

        mmu_log.debug("UTLB Miss: {x:0>8}", .{virtual_addr});
        return error.TLBMiss;
    }

    pub const AccessType = enum { Read, Write };

    pub inline fn translate_address(self: *@This(), comptime access_type: AccessType, virtual_addr: u32) error{ DataTLBMissRead, DataTLBMissWrite, DataTLBProtectionViolation, DataTLBMultipleHit, InitialPageWrite }!u32 {
        if (FullMMUSupport and self._mmu_state == .Full) {
            return switch (virtual_addr) {
                // Operand Cache RAM Mode
                0x7C00_0000...0x7FFF_FFFF,
                // P1
                0x8000_0000...0x9FFF_FFFF,
                // P2
                0xA000_0000...0xBFFF_FFFF,
                // P4
                0xE000_0000...0xFFFF_FFFF,
                => return virtual_addr,
                else => {
                    const entry = self.utlb_lookup(virtual_addr) catch |err| return switch (err) {
                        error.TLBMiss => switch (access_type) {
                            .Read => error.DataTLBMissRead,
                            .Write => error.DataTLBMissWrite,
                        },
                        error.TLBProtectionViolation => error.DataTLBProtectionViolation,
                        error.TLBMultipleHit => error.DataTLBMultipleHit,
                    };
                    switch (access_type) {
                        .Read => return entry.translate(virtual_addr),
                        .Write => {
                            if (!entry.d)
                                return error.InitialPageWrite
                            else if (entry.pr.read_only())
                                return error.DataTLBProtectionViolation
                            else
                                return entry.translate(virtual_addr);
                        },
                    }
                },
            };
        }
        return virtual_addr;
    }

    pub fn translate_instruction_address(self: *const @This(), virtual_addr: u32) error{ InstructionAddressError, TLBMiss, TLBProtectionViolation, TLBMultipleHit }!u32 {
        if (!FullMMUSupport or self._mmu_state != .Full) return virtual_addr & 0x1FFF_FFFF;

        if (virtual_addr & 1 != 0 or (virtual_addr & 0x8000_0000 != 0 and self.sr.md == 0)) return error.InstructionAddressError;
        if (virtual_addr & 0x8000_0000 != 0 and !(virtual_addr >= 0xC000_0000 and virtual_addr < 0xE000_0000)) return virtual_addr & 0x1FFF_FFFF;

        const LRUIMasks = [4]u6{ 0b000111, 0b011001, 0b101010, 0b110100 };
        const LRUIValues = [4]u6{ 0b000000, 0b100000, 0b010100, 0b001011 };
        const mmucr = self.p4_register(mmu.MMUCR, .MMUCR);

        if (EmulateITLB) {
            // Search ITLB
            const check_asid = !mmucr.sv or self.sr.md == 0;
            const asid = self.read_p4_register(mmu.PTEH, .PTEH).asid;
            const vpn: u22 = @truncate(virtual_addr >> 10);
            for (self.itlb, 0..) |entry, idx| {
                // NOTE: Here we assume only one entry will match, TLB multiple hit exception isn't emulated (It's fatal anyway).
                if (entry.match(check_asid, asid, vpn)) {
                    if (self.sr.md == 0 and entry.pr.privileged()) return error.TLBProtectionViolation;

                    // Update LRUI bits (determine which ITLB entry to evict on ITLB miss)
                    mmucr.lrui &= LRUIMasks[idx];
                    mmucr.lrui |= LRUIValues[idx];

                    const physical_address = entry.translate(virtual_addr);
                    mmu_log.debug("ITLB Hit: {x:0>8} -> {x:0>8}", .{ virtual_addr, physical_address });
                    mmu_log.debug("  Entry {d}: {any}", .{ idx, entry });
                    return physical_address & 0x1FFF_FFFF;
                }
            }
        }

        // Fallback to UTLB
        const entry = try self.utlb_lookup(virtual_addr);

        if (EmulateITLB) {
            // Update ITLB entry pointed by MMUCR.LRUI
            // TODO: There's probably a more elegant way to do this.
            const idx: u2 = if (mmucr.lrui & 0b111000 == 0b111000)
                0
            else if (mmucr.lrui & 0b100110 == 0b000110)
                1
            else if (mmucr.lrui & 0b010101 == 0b000001)
                2
            else if (mmucr.lrui & 0b001011 == 0b000000)
                3
            else
                std.debug.panic("MMUCR LRUI setting prohibited: {b:0>6}", .{mmucr.lrui});

            self.itlb[idx] = entry;
            mmucr.lrui &= LRUIMasks[idx];
            mmucr.lrui |= LRUIValues[idx];
        }

        return entry.translate(virtual_addr) & 0x1FFF_FFFF;
    }

<<<<<<< HEAD
    // Memory access/mapping functions
    // NOTE: These would make a lot more sense in the Dreamcast struct, however since this is
    //       by far the hostest part, it looks like avoiding the extra indirection helps a lot
    //       with performance. I don't really understand it since it will end up doing it anyway
    //       most of the time.
    //       I tried having some small functions just for the P4 registers that will delegate to
    //       the proper functions, but it was also worse performance wise (although a little less
    //       that calling directly to DC).

    fn panic_debug(self: *const @This(), comptime fmt: []const u8, args: anytype) noreturn {
        std.debug.print("panic_debug: PC: {X:0>8}\n", .{self.pc});
        std.debug.panic(fmt ++ "\n", args);
    }

    pub inline fn _get_memory(self: *@This(), addr: u32) *u8 {
        std.debug.assert(addr <= 0x1FFFFFFF);
        const dc = self._dc.?;

        // NOTE: These cases are out of order as an optimization.
        //       Empirically tested on interpreter_perf (i.e. 200_000_000 first 'ticks' of Sonic Adventure and the Boot ROM).
        //       The compiler seems to like really having equal length ranges (and also easily maskable, I guess)!
        switch (addr) {
            // Area 3 - System RAM (16MB) - 0x0C000000 to 0x0FFFFFFF, mirrored 4 times.
            0x0C000000...0x0FFFFFFF => return &dc.ram[addr & 0x00FFFFFF],
            // Area 1 - 64bit path
            0x04000000...0x04FFFFFF, 0x06000000...0x06FFFFFF => return &dc.gpu.vram[addr & (Dreamcast.VRAMSize - 1)],
            0x00000000...0x03FFFFFF => { // Area 0 - Boot ROM, Flash ROM, Hardware Registers
                const area_0_addr = addr & 0x01FFFFFF;
                switch (area_0_addr) {
                    0x00000000...0x001FFFFF => return &dc.boot[area_0_addr],
                    0x00200000...0x0021FFFF => return &dc.flash.data[area_0_addr & 0x1FFFF],
                    0x005F6800...0x005F6FFF => return dc.hw_register_addr(u8, area_0_addr),
                    0x005F7000...0x005F709C => @panic("_get_memory to GDROM Register. This should be handled in read/write functions."),
                    0x005F709D...0x005F7FFF => return dc.hw_register_addr(u8, area_0_addr),
                    0x005F8000...0x005F9FFF => return dc.gpu._get_register_from_addr(u8, area_0_addr),
                    0x005FA000...0x005FFFFF => return dc.hw_register_addr(u8, area_0_addr),
                    0x00600000...0x006007FF => {
                        const static = struct {
                            var once = false;
                        };
                        if (!static.once) {
                            static.once = true;
                            sh4_log.err(termcolor.red("  Invalid _get_memory to MODEM: {X:0>8}. It should be handled in read/write accessors (This will only be reported once)"), .{addr});
                        }
                        dc._dummy = .{ 0, 0, 0, 0 };
                        return @ptrCast(&dc._dummy);
                    },
                    // G2 AICA Register
                    0x00700000...0x00707FFF => @panic("_get_memory to AICA Register. This should be handled in read/write functions."),
                    // G2 AICA RTC Registers
                    0x00710000...0x00710008 => @panic("_get_memory to AICA RTC Register. This should be handled in read/write functions."),
                    0x00800000...0x009FFFFF, 0x02800000...0x029FFFFF => { // G2 Wave Memory and Mirror
                        sh4_log.debug("NOTE: _get_memory to AICA Wave Memory @{X:0>8} ({X:0>8}). This should be handled in read/write functions, except for DMA. Get rid of this warning when the ARM core is stable enough! (Direct access to wave memory specifically should be fine.)", .{ addr, area_0_addr });
                        return @ptrCast(&dc.aica.wave_memory[area_0_addr & (dc.aica.wave_memory.len - 1)]);
                    },
                    0x01000000...0x01FFFFFF => { // Expansion Devices
                        sh4_log.warn(termcolor.yellow("  Unimplemented _get_memory to Expansion Devices: {X:0>8} ({X:0>8})"), .{ addr, area_0_addr });

                        // FIXME: TEMP DEBUG: Crazy Taxi accesses 030100C0 (010100C0) and 030100A0 (010100A0)
                        //        And 0101003C to 0101007C, and 01010014, and 01010008
                        // self.on_trapa.?();

                        // FIXME: I have no idea why Crazy Taxi seem to expect to find 0x80 at 01010008, but this lets it go further.
                        dc._dummy = .{ 0x80, 0, 0, 0 };

                        return @ptrCast(&dc._dummy);
                    },
                    else => {
                        sh4_log.warn(termcolor.yellow("  Unimplemented _get_memory to Area 0: {X:0>8} ({X:0>8})"), .{ addr, area_0_addr });

                        dc._dummy = .{ 0, 0, 0, 0 };
                        return @ptrCast(&dc._dummy);
                    },
                }
            },
            // Area 2 - Nothing
            0x08000000...0x0BFFFFFF => self.panic_debug("Invalid _get_memory to Area 2 @{X:0>8}", .{addr}),
            0x10000000...0x13FFFFFF => { // Area 4 - Tile accelerator command input
                // self.panic_debug("Unexpected _get_memory to Area 4 @{X:0>8} - This should only be accessible via write32 or DMA.", .{addr});
                // NOTE: Marvel vs. Capcom 2 reads from here (Addr:103464A0 PC:8C031D3C). Ignoring it doesn't seem to hurt, so... Doing that instead of panicking for now.
                sh4_log.err(termcolor.red("[PC: 0x{X:0>8}] Unexpected _get_memory to Area 4 @{X:0>8} - This should only be accessible via write32 or DMA."), .{ self.pc, addr });
                dc._dummy = .{ 0, 0, 0, 0 };
                return @ptrCast(&dc._dummy);
            },
            0x14000000...0x17FFFFFF => { // Area 5 - G2 Expansion Devices
                sh4_log.warn(termcolor.yellow("Unimplemented _get_memory to Area 5 (G2 Expansion Devices): {X:0>8}"), .{addr});
                dc._dummy = .{ 0, 0, 0, 0 };
                return @ptrCast(&dc._dummy);
            },
            // Area 6 - Nothing
            0x18000000...0x1BFFFFFF => self.panic_debug("Invalid _get_memory to Area 6 @{X:0>8}", .{addr}),
            // Area 7 - Internal I/O registers (same as P4)
            0x1F000000...0x1FFFFFFF => {
                std.debug.assert(self.sr.md == 1);
                return self.p4_register_addr(u8, addr);
            },
            else => {
                // FIXME: This space should be Unassigned/Reserved.
                //        Returns a dummy value instead of panicking.
                //        Metropolis Street Racer and Legacy of the Kain - Soul Reaver write to 0xBCXXXXXX,
                //        and I have no idea if this is an issue with the emulator... See #51.
                //        Ignoring the writes allow these games to progress a bit, but this might become an issue.
                sh4_log.err(termcolor.red("Invalid _get_memory @{X:0>8}"), .{addr});
                return @ptrCast(&dc._dummy);
            },
        }
=======
    pub fn get_physical_pc(self: *@This()) u32 {
        return self.translate_instruction_address(self.pc) catch |err| pc: {
            self.handle_instruction_exception(self.pc, err);
            break :pc self.pc & 0x1FFF_FFFF;
        };
    }

    pub fn handle_instruction_exception(self: *@This(), virtual_addr: u32, err: error{ InstructionAddressError, TLBMiss, TLBProtectionViolation, TLBMultipleHit }) void {
        self.report_address_exception(virtual_addr);
        self.jump_to_exception(switch (err) {
            error.InstructionAddressError => .InstructionAddressError,
            error.TLBMiss => .InstructionTLBMiss,
            error.TLBProtectionViolation => .InstructionTLBProtectionViolation,
            error.TLBMultipleHit => .InstructionTLBMultipleHit,
        });
>>>>>>> 982ff968
    }

    inline fn check_type(comptime Valid: []const type, comptime T: type, comptime fmt: []const u8, param: anytype) void {
        inline for (Valid) |V| if (T == V) return;
        std.debug.print(fmt, param);
        unreachable;
    }

    pub fn read_p4(self: *const @This(), comptime T: type, virtual_addr: u32) T {
        std.debug.assert(virtual_addr & 0xE0000000 == 0xE0000000);

        switch (virtual_addr) {
            0xE0000000...0xE3FFFFFF => {
                // Store Queue
                @panic("Store Queue Read?");
            },
            0xE4000000...0xEFFFFFFF => {
                // Reserved
                sh4_log.err(termcolor.red("Read({any}) from Reserved space in P4 (PC: {X:0>8}): {X:0>8}"), .{ T, self.pc, virtual_addr });
            },
            0xF0000000...0xF0FFFFFF => {
                // Instruction cache address array
                sh4_log.info(termcolor.yellow("Read({any}) from Instruction cache address array: {X:0>8}"), .{ T, virtual_addr });
            },
            0xF1000000...0xF1FFFFFF => {
                // Instruction cache data array
                sh4_log.info(termcolor.yellow("Read({any}) from Instruction cache data array: {X:0>8}"), .{ T, virtual_addr });
            },
            0xF2000000...0xF2FFFFFF => {
                // Instruction TLB address array (ITLB)
                sh4_log.warn(termcolor.yellow("Read({any}) from Instruction TLB address array (ITLB): {X:0>8}"), .{ T, virtual_addr });
            },
            0xF3000000...0xF3FFFFFF => {
                // Instruction TLB data arrays 1 and 2 (ITLB)
                sh4_log.warn(termcolor.yellow("Read({any}) from Instruction TLB data array (ITLB): {X:0>8}"), .{ T, virtual_addr });
            },
            0xF4000000...0xF4FFFFFF => {
                // Operand cache address array
                sh4_log.info(termcolor.yellow("Read({any}) from Operand cache address array: {X:0>8}"), .{ T, virtual_addr });
            },
            0xF5000000...0xF5FFFFFF => {
                // Operand cache data array
                sh4_log.info(termcolor.yellow("Read({any}) from Operand cache data array: {X:0>8}"), .{ T, virtual_addr });
            },
            0xF6000000...0xF6FFFFFF => {
                // Unified TLB address array
                if (T == u32) {
                    const entry_index: u6 = @truncate(virtual_addr >> 8);
                    const entry = self.utlb[entry_index];
                    const val: mmu.UTLBAddressData = .{
                        .asid = entry.asid,
                        .d = entry.d,
                        .v = entry.v,
                        .vpn = entry.vpn,
                    };
                    return @bitCast(val);
                }
            },
            0xF7800000...0xF7FFFFFF => {
                // Unified TLB data array 1
                const entry_index: u6 = @truncate(virtual_addr >> 8);
                const entry = self.utlb[entry_index];
                const val: mmu.UTLBArrayData1 = .{
                    .wt = entry.wt,
                    .sh = entry.sh,
                    .d = entry.d,
                    .c = entry.c,
                    .sz0 = @truncate(entry.sz),
                    .pr = entry.pr,
                    .sz1 = @truncate(entry.sz >> 1),
                    .v = entry.v,
                    .ppn = entry.get_ppn(),
                };
                const r: u32 = @bitCast(val);
                return switch (T) {
                    u64 => r,
                    else => @truncate(r),
                };
            },
            0xF7000000...0xF77FFFFF => {
                // Unified TLB data array 2
                const entry_index: u6 = @truncate(virtual_addr >> 8);
                const entry = self.utlb[entry_index];
                const val: mmu.UTLBArrayData2 = .{
                    .sa = entry.sa,
                    .tc = entry.tc,
                };
                const r: u32 = @bitCast(val);
                return switch (T) {
                    u64 => r,
                    else => @truncate(r),
                };
            },
            0xF8000000...0xFBFFFFFF => {
                // Reserved
                @panic("Reserved");
            },
            0xFC000000...0xFFFFFFFF => {
                // Control register area
                if (virtual_addr >= 0xFF000000) {
                    switch (@as(P4Register, @enumFromInt(virtual_addr))) {
                        P4Register.RFCR => {
                            check_type(&[_]type{u16}, T, "Invalid P4 Write({any}) to RFCR\n", .{T});
                            // Hack: This is the Refresh Count Register, related to DRAM control.
                            //       If don't think its proper emulation is needed, but it's accessed by the bios,
                            //       probably for synchronization purposes. I assume returning a contant value to pass this check
                            //       is enough for now, as games shouldn't access that themselves.
                            sh4_log.debug("[Note] Access to Refresh Count Register.", .{});
                            return 0x0011;
                            // Otherwise, this is 10-bits register, respond with the 6 unused upper bits set to 0.
                        },
                        P4Register.PDTRA => {
                            check_type(&[_]type{u16}, T, "Invalid P4 Read({any}) to PDTRA\n", .{T});
                            // Port data register A (PDTRA) is a 16-bit readable/writable register used as a data latch for each
                            // bit in the 16-bit port. When a bit is set as an output, the value written to the PDTRA register is
                            // output from the external pin. When a value is read from the PDTRA register while a bit is set as
                            // an input, the external pin value sampled on the external bus clock is read. When a bit is set as an
                            // output, the value written to the PDTRA register is read.

                            var out: u16 = @as(u16, @intFromEnum(self._dc.?.cable_type)) << 8;

                            const ctrl: u32 = self.read_p4_register(u32, .PCTRA) & 0xF;
                            const data: u16 = self.read_p4_register(u16, .PDTRA) & 0xF;

                            // NOTE: The following hack accounts for the fact that pins A0 and A1 (GPIO Port A 0 and 1) are shorted together on the DC.
                            //       It only directly responds to the specific BIOS checks. A proper fix would be to fully emulate the GPIO pins.
                            //
                            //       MetalliC: "SH7091 reuses A0 and A1 for GPIO port A bits 0 and 1"
                            //                 "DC have 2 of SH4's GPIO pins connected together, and boot ROM code does quite nasty checks if they really are shorted.
                            //                  One of checks include: configure both pins for input, enable pullup for one of them
                            //                  (which will effectively pull up both of them), then check if other pin will become 1"
                            //
                            //       This is adapted from Flycast, which already got it from Chankast.
                            //       This is needed for the bios to work properly, without it, it will
                            //       go to sleep mode with all interrupts disabled early on.

                            if (ctrl == 0x8 or (ctrl == 0xB and data != 0x2) or (ctrl == 0xC and data == 0x2)) {
                                out |= 3;
                            }

                            return out;
                        },
                        // FIXME: Not emulated at all, these clash with my P4 access pattern :(
                        P4Register.PMCR1 => return 0,
                        P4Register.PMCR2 => return 0,
                        P4Register.TCNT0, P4Register.TCNT1, P4Register.TCNT2 => {
                            @constCast(self).update_timer_registers(switch (@as(P4Register, @enumFromInt(virtual_addr))) {
                                P4Register.TCNT0 => 0,
                                P4Register.TCNT1 => 1,
                                P4Register.TCNT2 => 2,
                                else => unreachable,
                            });
                            return @constCast(self).p4_register_addr(T, virtual_addr).*;
                        },
                        else => {
                            if (!(virtual_addr & 0xFF000000 == 0xFF000000 or virtual_addr & 0xFF000000 == 0x1F000000) or !(virtual_addr & 0b0000_0000_0000_0111_1111_1111_1000_0000 == 0)) {
                                sh4_log.warn(termcolor.yellow(" [{X:0>8}] Invalid Read({any}) to P4 register @{X:0>8}"), .{ self.pc, T, virtual_addr });
                                return 0;
                            }
                            sh4_log.debug("  Read({any}) to P4 register @{X:0>8} {s} = 0x{X}", .{ T, virtual_addr, P4.getP4RegisterName(virtual_addr), @constCast(self).p4_register_addr(T, virtual_addr).* });
                            return @constCast(self).p4_register_addr(T, virtual_addr).*;
                        },
                    }
                } else std.debug.panic("Unhandled Control register area read: {X:0>8}", .{virtual_addr});
            },
            else => std.debug.panic("Unhandled P4 read: {X:0>8}", .{virtual_addr}),
        }

        return 0;
    }

    pub fn write_p4(self: *@This(), comptime T: type, virtual_addr: u32, value: T) void {
        std.debug.assert(virtual_addr & 0xE0000000 == 0xE0000000);

        switch (virtual_addr) {
            0xE0000000...0xE3FFFFFF => {
                // Store Queue
                self.store_queue_write(T, virtual_addr, value);
                return;
            },
            0xE4000000...0xEFFFFFFF => {
                // Reserved
                @panic("Write to Reserved space in P4 (E4000000...0xEFFFFFFF)");
            },
            0xF0000000...0xF0FFFFFF => {
                // Instruction cache address array
                sh4_log.info(termcolor.yellow("Write({any}) to Instruction cache address array: {X:0>8} = {X:0>8}"), .{ T, virtual_addr, value });
            },
            0xF1000000...0xF1FFFFFF => {
                // Instruction cache data array
                sh4_log.info(termcolor.yellow("Write({any}) to Instruction cache data array: {X:0>8} = {X:0>8}"), .{ T, virtual_addr, value });
            },
            0xF2000000...0xF2FFFFFF => {
                // Instruction TLB address array (ITLB)
                sh4_log.warn(termcolor.yellow("Write({any}) to Instruction TLB address array (ITLB): {X:0>8} = {X:0>8}"), .{ T, virtual_addr, value });
                if (T == u32) {
                    const entry: u4 = @truncate(virtual_addr >> 8);
                    const val: mmu.UTLBAddressData = @bitCast(value);
                    sh4_log.info(termcolor.yellow("  Entry {X:0>3}: {any} (VPN: {X:0>6})"), .{ entry, val, val.vpn });

                    const before = self.itlb[entry];

                    self.itlb[entry].asid = val.asid;
                    self.itlb[entry].v = val.v;
                    self.itlb[entry].d = val.d;
                    self.itlb[entry].vpn = val.vpn;

                    if (!std.meta.eql(before, self.itlb[entry]))
                        if (self._dc) |dc| dc.sh4_jit.request_reset();
                }
            },
            0xF3000000...0xF37FFFFF => {
                // Instruction TLB data arrays 1 (ITLB)
                sh4_log.warn(termcolor.yellow("Write({any}) to Instruction TLB data array 1 (ITLB): {X:0>8} = {X:0>8}"), .{ T, virtual_addr, value });
                if (T == u32) {
                    const entry: u2 = @truncate(virtual_addr >> 8);
                    const val: mmu.UTLBArrayData1 = @bitCast(value);
                    sh4_log.info(termcolor.yellow("  Entry {X:0>3}: {any} (PPN: {X:0>5})"), .{ entry, val, val.ppn });

                    const before = self.itlb[entry];

                    self.itlb[entry].wt = val.wt;
                    self.itlb[entry].sh = val.sh;
                    self.itlb[entry].d = val.d;
                    self.itlb[entry].c = val.c;
                    self.itlb[entry].sz = val.sz();
                    self.itlb[entry].pr = val.pr;
                    self.itlb[entry].v = val.v;
                    self.itlb[entry].set_ppn(val.ppn);

                    if (!std.meta.eql(before, self.itlb[entry]))
                        if (self._dc) |dc| dc.sh4_jit.request_reset();
                }
            },
            0xF3800000...0xF3FFFFFF => {
                // Instruction TLB data arrays 2 (ITLB)
                sh4_log.info(termcolor.yellow("Write({any}) to Instruction TLB data array 2 (ITLB):   {X:0>8} ({X:0>8})"), .{ T, virtual_addr, value });
                if (T == u32) {
                    const entry: u2 = @truncate(virtual_addr >> 8);
                    const val: mmu.UTLBArrayData2 = @bitCast(value);
                    sh4_log.info(termcolor.yellow("  Entry {X:0>3}: {any}"), .{ entry, val });
                    self.itlb[entry].sa = val.sa;
                    self.itlb[entry].tc = val.tc;
                }
            },
            0xF4000000...0xF4FFFFFF => {
                // Operand cache address array
                sh4_log.info(termcolor.yellow("Write({any}) to Operand cache address array: {X:0>8} = {X:0>8}"), .{ T, virtual_addr, value });
            },
            0xF5000000...0xF5FFFFFF => {
                // Operand cache data array
                sh4_log.info(termcolor.yellow("Write({any}) to Operand cache data array: {X:0>8} = {X:0>8}"), .{ T, virtual_addr, value });
            },
            0xF6000000...0xF6FFFFFF => {
                // Unified TLB address array (UTLB)
                sh4_log.info(termcolor.yellow("Write({any}) to Unified TLB address array: {X:0>8} ({X:0>8})"), .{ T, virtual_addr, value });
                if (T == u32) {
                    const entry: u6 = @truncate(virtual_addr >> 8);
                    const association_bit: u1 = @truncate(virtual_addr >> 7);
                    const val: mmu.UTLBAddressData = @bitCast(value);
                    sh4_log.info(termcolor.yellow("  Entry {X:0>3} (A:{X:0>1}): {any} (VPN: {X:0>6})"), .{ entry, association_bit, val, val.vpn });

                    std.debug.assert(association_bit == 0); // 1: Not implemented
                    // When a write is performed with the A bit in the address field set to 1, comparison of all the
                    // UTLB entries is carried out using the VPN specified in the data field and PTEH.ASID. The
                    // usual address comparison rules are followed, but if a UTLB miss occurs, the result is no
                    // operation, and an exception is not generated. If the comparison identifies a UTLB entry
                    // corresponding to the VPN specified in the data field, D and V specified in the data field are
                    // written to that entry. If there is more than one matching entry, a data TLB multiple hit
                    // exception results. This associative operation is simultaneously carried out on the ITLB, and
                    // if a matching entry is found in the ITLB, V is written to that entry. Even if the UTLB
                    // comparison results in no operation, a write to the ITLB side only is performed as long as
                    // there is an ITLB match. If there is a match in both the UTLB and ITLB, the UTLB
                    // information is also written to the ITLB.

                    const before = self.utlb[entry];

                    self.utlb[entry].asid = val.asid;
                    self.utlb[entry].v = val.v;
                    self.utlb[entry].d = val.d;
                    self.utlb[entry].vpn = val.vpn;

                    if (!std.meta.eql(before, self.utlb[entry])) {
                        self.invalidate_utlb_fast_lookup(before);
                        self.sync_utlb_fast_lookup(entry);
                        self.check_mmu_state();
                        // if (self._dc) |dc| dc.sh4_jit.request_reset();
                    }
                }
            },
            0xF7000000...0xF77FFFFF => {
                // Unified TLB data array 1  (UTLB)
                sh4_log.info(termcolor.yellow("Write({any}) to Unified TLB data array 1:   {X:0>8} ({X:0>8})"), .{ T, virtual_addr, value });
                if (T == u32) {
                    const entry: u6 = @truncate(virtual_addr >> 8);
                    const val: mmu.UTLBArrayData1 = @bitCast(value);
                    sh4_log.info(termcolor.yellow("  Entry {X:0>3}: {any} (PPN: {X:0>5})"), .{ entry, val, val.ppn });

                    const before = self.utlb[entry];

                    self.utlb[entry].wt = val.wt;
                    self.utlb[entry].sh = val.sh;
                    self.utlb[entry].d = val.d;
                    self.utlb[entry].c = val.c;
                    self.utlb[entry].sz = val.sz();
                    self.utlb[entry].pr = val.pr;
                    self.utlb[entry].v = val.v;
                    self.utlb[entry].set_ppn(val.ppn);

                    if (!std.meta.eql(before, self.utlb[entry])) {
                        self.invalidate_utlb_fast_lookup(before);
                        self.sync_utlb_fast_lookup(entry);
                        self.check_mmu_state();
                        // if (self._dc) |dc| dc.sh4_jit.request_reset();
                    }
                }
            },
            0xF7800000...0xF7FFFFFF => {
                // Unified TLB data array 2 (UTLB)
                sh4_log.info(termcolor.yellow("Write({any}) to Unified TLB data array 2:   {X:0>8} ({X:0>8})"), .{ T, virtual_addr, value });
                if (T == u32) {
                    const entry: u6 = @truncate(virtual_addr >> 8);
                    const val: mmu.UTLBArrayData2 = @bitCast(value);
                    sh4_log.info(termcolor.yellow("  Entry {X:0>3}: {any}"), .{ entry, val });
                    self.utlb[entry].sa = val.sa;
                    self.utlb[entry].tc = val.tc;
                }
            },
            0xF8000000...0xFBFFFFFF => {
                // Reserved
                @panic("Reserved");
            },
            0xFC000000...0xFFFFFFFF => {
                // Control register area
                if (virtual_addr >= 0xFF000000) {
                    switch (virtual_addr) {
                        @intFromEnum(P4Register.MMUCR) => {
                            if (T == u32) {
                                var val: mmu.MMUCR = @bitCast(value);
                                sh4_log.debug("Write({any}) to MMUCR: {X:0>8}: {any}", .{ T, value, val });
                                const mmucr = self.p4_register(mmu.MMUCR, .MMUCR);
                                if (val.ti) {
                                    mmu_log.debug("TLB Invalidation", .{});
                                    // Invalidate all TLB entries
                                    for (self.itlb) |*entry|
                                        entry.v = false;
                                    for (self.utlb) |*entry|
                                        entry.v = false;
                                }
                                if (val.ti or val.sv != mmucr.sv) self.reset_utlb_fast_lookup();
                                val.ti = false; // Always return 0 when read.
                                mmucr.* = val;
                                self.check_mmu_state();
                                return;
                            } else {
                                sh4_log.warn("Write({any}) to MMUCR: {X}", .{ T, value });
                            }
                        },
                        // SDMR2/SDMR3
                        0xFF900000...0xFF90FFFF, 0xFF940000...0xFF94FFFF => {
                            // Ignore it, it's not implemented but it also doesn't fit in our P4 register remapping.
                            return;
                        },
                        @intFromEnum(P4Register.SCFTDR2) => {
                            check_type(&[_]type{u8}, T, "Invalid P4 Write({any}) to SCFTDR2\n", .{T});

                            std.fmt.format(std.io.getStdOut().writer(), "\u{001b}[44m\u{001b}[97m{c}\u{001b}[0m", .{value}) catch |err| {
                                sh4_log.err(termcolor.red("Error formatting serial output: {}\n"), .{err});
                            };

                            // Immediately mark transfer as complete.
                            //   Or rather, attempts to, this is not enough.
                            // const SCFSR2 = self.p4_register(HardwareRegisters.SCFSR2, .SCFSR2);
                            // SCFSR2.*.tend = 1;
                            // FIXME: The serial interface is not implemented at all.
                            return;
                        },
                        @intFromEnum(P4Register.RTCSR), @intFromEnum(P4Register.RTCNT), @intFromEnum(P4Register.RTCOR) => {
                            check_type(&[_]type{u16}, T, "Invalid P4 Write({any}) to RTCSR\n", .{T});
                            std.debug.assert(value & 0xFF00 == 0b10100101_00000000);
                            self.p4_register_addr(u16, virtual_addr).* = (value & 0xFF);
                            return;
                        },
                        @intFromEnum(P4Register.RFCR) => {
                            check_type(&[_]type{u16}, T, "Invalid P4 Write({any}) to RFCR\n", .{T});
                            std.debug.assert(value & 0b11111100_00000000 == 0b10100100_00000000);
                            self.p4_register_addr(u16, virtual_addr).* = (value & 0b11_11111111);
                            return;
                        },
                        // FIXME: Not emulated at all, these clash with my P4 access pattern :(
                        @intFromEnum(P4Register.PMCR1) => {
                            sh4_log.warn("Write to non implemented P4 register PMCR1: {X:0>4}.", .{value});
                            return;
                        },
                        @intFromEnum(P4Register.PMCR2) => {
                            sh4_log.warn("Write to non implemented P4 register PMCR2: {X:0>4}.", .{value});
                            return;
                        },
                        // Serial Interface
                        @intFromEnum(P4Register.SCFSR2) => {
                            check_type(&[_]type{u16}, T, "Invalid P4 Write({any}) to SCFSR2\n", .{T});
                            // Writable bits can only be cleared.
                            // self.p4_register(u16, .SCFSR2).* &= (value | 0b11111111_00001100);
                            return;
                        },
                        @intFromEnum(P4Register.CCR) => {
                            check_type(&[_]type{u32}, T, "Invalid P4 Write({any}) to CCR\n", .{T});
                            var ccr: P4.CCR = @bitCast(value);
                            sh4_log.debug("Write to CCR: {any}", .{ccr});
                            // ICI: IC invalidation bit - When 1 is written to this bit, the V bits of all IC entries are cleared to 0. This bit always returns 0 when read.
                            // OCI: OC invalidation bit - When 1 is written to this bit, the V and U bits of all OC entries are cleared to 0. This bit always returns 0 when read.
                            if (ccr.ici == 1 or ccr.oci == 1) {
                                // Instruction cache invalidation - We'll use it as a clue to flush our JIT cache.
                                sh4_log.info("Instruction cache invalidation - Purging JIT cache.", .{});
                                if (self._dc) |dc| dc.sh4_jit.request_reset();
                            }
                            if (ccr.oci == 1)
                                @memset(&self._operand_cache_state.dirty, false);
                            ccr.ici = 0;
                            ccr.oci = 0;
                            self.p4_register_addr(T, virtual_addr).* = @bitCast(ccr);
                            return;
                        },
                        @intFromEnum(P4Register.CHCR0), @intFromEnum(P4Register.CHCR1), @intFromEnum(P4Register.CHCR2) => {
                            check_type(&[_]type{u32}, T, "Invalid P4 Write({any}) to 0x{X:0>8}\n", .{ T, virtual_addr });
                            const chcr: P4.CHCR = @bitCast(value);
                            if (chcr.de == 1 and chcr.rs & 0b1100 == 0b0100) {
                                sh4_log.warn(" CHCR {X:0>8} write with DMAC enable and auto request on! Value {X:0>8}", .{ virtual_addr, value });
                                @panic("Unimplemented");
                            }
                        },
                        @intFromEnum(P4Register.WTCNT), @intFromEnum(P4Register.WTCSR) => {
                            sh4_log.warn(termcolor.yellow("Write to non implemented-P4 register {s}: {X:0>4}."), .{ @tagName(@as(P4Register, @enumFromInt(virtual_addr))), value });
                        },
                        @intFromEnum(P4Register.IPRA), @intFromEnum(P4Register.IPRB), @intFromEnum(P4Register.IPRC) => {
                            self.p4_register_addr(T, virtual_addr).* = value;
                            self.compute_interrupt_priorities();
                            return;
                        },
                        // Any timer register
                        0xFFD80000...0xFFD80030 => {
                            // TODO: We can be a lot more precise here.
                            inline for (0..3) |i| {
                                self.update_timer_registers(i);
                            }
                            self.p4_register_addr(T, virtual_addr).* = value;
                            inline for (0..3) |i| {
                                self._dc.?.clear_event(.{ .TimerUnderflow = .{ .channel = i } });
                                self.update_timer_registers(i);
                                self.schedule_timer(i);
                            }
                            return;
                        },
                        else => {
                            sh4_log.debug("  Write({any}) to P4 register @{X:0>8} {s} = 0x{X}", .{ T, virtual_addr, P4.getP4RegisterName(virtual_addr), value });
                        },
                    }

                    self.p4_register_addr(T, virtual_addr).* = value;
                } else std.debug.panic("Unhandled Control register area write: {X:0>8} = {X:0>8}", .{ virtual_addr, value });
            },
            else => std.debug.panic("Unhandled P4 write: {X:0>8} = {X:0>8}", .{ virtual_addr, value }),
        }
    }

    pub fn read(self: *@This(), comptime T: type, virtual_addr: u32) error{ DataAddressErrorRead, DataTLBMissRead, DataTLBProtectionViolation, DataTLBMultipleHit }!T {
        const unauthorized = DataProtectedCheck and (self.sr.md == 0 and virtual_addr & 0x8000_0000 != 0 and !(virtual_addr & 0xFC00_0000 == 0xE000_0000 and self.read_p4_register(mmu.MMUCR, .MMUCR).sqmd == 0));
        const unaligned = DataAlignmentCheck and virtual_addr & (@sizeOf(T) - 1) != 0;
        if (unauthorized or unaligned)
            return error.DataAddressErrorRead;
        const physical_address = self.translate_address(.Read, virtual_addr) catch |err| {
            self.report_address_exception(virtual_addr);
            switch (err) {
                error.DataTLBMissRead, error.DataTLBProtectionViolation, error.DataTLBMultipleHit => |e| return e,
                error.DataTLBMissWrite, error.InitialPageWrite => unreachable,
            }
        };
        return self.read_physical(T, physical_address);
    }

    pub fn read_physical(self: *const @This(), comptime T: type, physical_addr: u32) T {
        if ((comptime builtin.is_test) and self._dc == null) {
            switch (T) {
                u8 => return DebugHooks.read8.?(physical_addr),
                u16 => return DebugHooks.read16.?(physical_addr),
                u32 => return DebugHooks.read32.?(physical_addr),
                u64 => return DebugHooks.read64.?(physical_addr),
                else => @compileError("Invalid read type"),
            }
        }

        if (physical_addr >= 0x7C000000 and physical_addr <= 0x7FFFFFFF)
            return self.read_operand_cache(T, physical_addr);

        if (physical_addr >= 0xE0000000) return self.read_p4(T, physical_addr);

<<<<<<< HEAD
        const addr = physical_addr & 0x1FFFFFFF;

        switch (addr) {
            // Area 0
            0x00000000...0x01FFFFFF, 0x02000000...0x02FFFFFF => {
                switch (addr) {
                    0x005F6800...0x005F7FFF => {
                        switch (addr) {
                            0x005F7000...0x005F709C => {
                                check_type(&[_]type{ u8, u16 }, T, "Invalid Read({any}) to GDRom Register 0x{X:0>8}\n", .{ T, addr });
                                return self._dc.?.gdrom.read_register(T, addr);
                            },
                            else => {
                                // Too spammy even for debugging.
                                if (addr != @intFromEnum(HardwareRegister.SB_ISTNRM) and addr != @intFromEnum(HardwareRegister.SB_FFST))
                                    sh4_log.debug("  Read({any}) to hardware register @{X:0>8} {s} = 0x{X:0>8}", .{
                                        T, addr, HardwareRegisters.getRegisterName(addr), @as(*const u32, @alignCast(@ptrCast(@constCast(self)._get_memory(addr)))).*,
                                    });
                                return self._dc.?.hw_register_addr(T, addr).*;
                            },
                        }
                    },
                    0x005F8000...0x005F9FFF => {
                        if (T == u32) {
                            return self._dc.?.gpu.read_register(T, @enumFromInt(addr));
                        } else {
                            // NOTE: Some some reason I thought this was forbidden, but Windows CE does it?
                            const val = self._dc.?.gpu._get_register_from_addr(T, addr).*;
                            sh4_log.warn(termcolor.yellow("Read({any}) to Holly register @{X:0>8} = {X}"), .{ T, addr, val });
                            return val;
                        }
                    },
                    0x00600000...0x006007FF => return self._dc.?.modem.read(T, addr),
                    // NOTE: 0x00700000...0x00FFFFFF mirrors to 0x02700000...0x02FFFFFF
                    0x00700000...0x00707FE0, 0x02700000...0x02707FE0 => {
                        check_type(&[_]type{ u8, u32 }, T, "Invalid Read({any}) to 0x{X:0>8}\n", .{ T, addr });
                        return self._dc.?.aica.read_register(T, addr & 0x00FFFFFF);
                    },
                    0x00710000...0x00710008, 0x02710000...0x02710008 => {
                        check_type(&[_]type{u32}, T, "Invalid Read({any}) to 0x{X:0>8}\n", .{ T, addr });
                        return @truncate(self._dc.?.aica.read_rtc_register(addr & 0x00FFFFFF));
                    },
                    0x00800000...0x00FFFFFF, 0x02800000...0x02FFFFFF => {
                        return self._dc.?.aica.read_mem(T, addr & 0x00FFFFFF);
                    },
                    else => {},
                }
            },
            // Area 1 - 64bit access
            0x04000000...0x04FFFFFF, 0x06000000...0x06FFFFFF => {
                return @as(*T, @alignCast(@ptrCast(&self._dc.?.gpu.vram[addr & (Dreamcast.VRAMSize - 1)]))).*;
            },
            // Area 1 - 32bit access
            0x05000000...0x05FFFFFF, 0x07000000...0x07FFFFFF => {
                if (T == u64) {
                    sh4_log.debug("Read(64) from 0x{X:0>8}", .{physical_addr});
                    return @as(u64, self.read_physical(u32, physical_addr + 4)) << 32 | self.read_physical(u32, physical_addr);
                }
                return self._dc.?.gpu.read_vram(T, addr);
            },
            // Area 4 - Tile accelerator command input
            0x10000000...0x13FFFFFF => {
                // DCA3 Hack
                if (physical_addr & (@as(u32, 1) << 25) != 0) {
                    const index: u32 = (addr / 32) & 255;
                    const offset: u32 = addr & 31;

                    sh4_log.debug("Operand Cache addr = {X:0>8}, index = {d}, offset = {d} (OC.addr[index] = {X:0>8})", .{ addr, index, offset, self._operand_cache_state.addr[index] });

                    if (self._operand_cache_state.addr[index] != addr & ~@as(u32, 31))
                        sh4_log.warn("  (read)  Expected OC.addr[index] = {X:0>8}, got {X:0>8}\n", .{ addr & ~@as(u32, 31), self._operand_cache_state.addr[index] });

                    return @as([*]T, @alignCast(@ptrCast(&self.operand_cache_lines()[index])))[offset / @sizeOf(T)];
                }
            },
            // Area 7
            0x1C000000...0x1FFFFFFF => {
                // Only when area 7 in external memory space is accessed using virtual memory space, addresses H'1F00 0000
                // to H'1FFF FFFF of area 7 are not designated as a reserved area, but are equivalent to the P4 area
                // control register area in the physical memory space
                if (self._mmu_state != .Disabled) {
                    return self.read_p4(T, addr | 0xE000_0000);
                } else {
                    sh4_log.err(termcolor.red("Read({any}) to Area 7 without using virtual memory space: {X:0>8}"), .{ T, addr });
                    return 0;
                }
            },
            else => {},
        }

        return @as(*const T, @alignCast(@ptrCast(
            @constCast(self)._get_memory(addr),
        ))).*;
=======
        return self._dc.?.read(T, physical_addr & 0x1FFFFFFF);
>>>>>>> 982ff968
    }

    pub fn write(self: *@This(), comptime T: type, virtual_addr: u32, value: T) error{ DataAddressErrorWrite, DataTLBMissWrite, InitialPageWrite, DataTLBProtectionViolation, DataTLBMultipleHit }!void {
        const unauthorized = DataProtectedCheck and (self.sr.md == 0 and virtual_addr & 0x8000_0000 != 0 and !(virtual_addr & 0xFC00_0000 == 0xE000_0000 and self.read_p4_register(mmu.MMUCR, .MMUCR).sqmd == 0));
        const unaligned = DataAlignmentCheck and virtual_addr & (@sizeOf(T) - 1) != 0;
        if (unauthorized or unaligned)
            return error.DataAddressErrorWrite;
        const physical_address = self.translate_address(.Write, virtual_addr) catch |err| {
            self.report_address_exception(virtual_addr);
            switch (err) {
                error.DataTLBMissWrite, error.InitialPageWrite, error.DataTLBProtectionViolation, error.DataTLBMultipleHit => |e| return e,
                error.DataTLBMissRead => unreachable,
            }
        };
        return self.write_physical(T, physical_address, value);
    }

    pub fn write_physical(self: *@This(), comptime T: type, physical_addr: u32, value: T) void {
        if ((comptime builtin.is_test) and self._dc == null) {
            switch (T) {
                u8 => return DebugHooks.write8.?(physical_addr, value),
                u16 => return DebugHooks.write16.?(physical_addr, value),
                u32 => return DebugHooks.write32.?(physical_addr, value),
                u64 => return DebugHooks.write64.?(physical_addr, value),
                else => @compileError("Invalid write type"),
            }
        }

        if (physical_addr >= 0x7C000000 and physical_addr <= 0x7FFFFFFF)
            return self.write_operand_cache(T, physical_addr, value);

        if (physical_addr >= 0xE0000000)
<<<<<<< HEAD
            return write_p4(self, T, physical_addr, value);

        // const addr = self.translate_address(virtual_addr); // We don't want that in JIT mode
        const addr = physical_addr & 0x1FFFFFFF;

        switch (addr) {
            // Area 0, and mirrors
            0x00000000...0x01FFFFFF, 0x02000000...0x03FFFFFF => {
                switch (addr) {
                    0x00200000...0x0021FFFF => {
                        check_type(&[_]type{u8}, T, "Invalid Write({any}) to 0x{X:0>8} (Flash) = 0x{X}\n", .{ T, addr, value });
                        self._dc.?.flash.write(addr & 0x1FFFF, value);
                        return;
                    },
                    0x005F6800...0x005F7FFF => {
                        const reg: HardwareRegister = @enumFromInt(addr);
                        if (addr >= 0x005F7000 and addr <= 0x005F709C) {
                            check_type(&[_]type{ u8, u16 }, T, "Invalid Write({any}) to 0x{X:0>8} (GDROM)\n", .{ T, addr });
                            return self._dc.?.gdrom.write_register(T, addr, value);
                        }
                        // Hardware registers
                        switch (reg) {
                            .SB_SFRES => { // Software Reset
                                check_type(&[_]type{u32}, T, "Invalid Write({any}) to 0x{X:0>8} (SB_SFRES)\n", .{ T, addr });
                                if (value == 0x00007611)
                                    self.software_reset();
                            },
                            .SB_PDST => if (value == 1) self._dc.?.start_pvr_dma(),
                            .SB_SDST => if (value == 1) self._dc.?.start_sort_dma(),
                            .SB_E1ST, .SB_E2ST, .SB_DDST => {
                                if (value == 1)
                                    sh4_log.err(termcolor.red("Unimplemented {any} DMA initiation!"), .{reg});
                            },
                            .SB_ADSUSP, .SB_E1SUSP, .SB_E2SUSP, .SB_DDSUSP => {
                                if ((value & 1) == 1)
                                    sh4_log.debug(termcolor.yellow("Unimplemented DMA Suspend Request to {any}"), .{reg});
                            },
                            .SB_ADST => {
                                if (value == 1) self._dc.?.aica.start_dma(self._dc.?);
                                return;
                            },
                            .SB_GDEN => {
                                sh4_log.info("Write to SB_GDEN: {X}", .{value});
                                if (value == 0) self._dc.?.abort_gd_dma();
                                self._dc.?.hw_register_addr(T, addr).* = value;
                            },
                            .SB_GDST => {
                                if (value == 1) {
                                    sh4_log.info("SB_GDST DMA (ch0-DMA) initiation!", .{});
                                    self._dc.?.start_gd_dma();
                                } else {
                                    sh4_log.warn("Unexpected write to SB_GDST: {X}", .{value});
                                }
                            },
                            .SB_GDSTARD, .SB_GDLEND, .SB_ADSTAGD, .SB_E1STAGD, .SB_E2STAGD, .SB_DDSTAGD, .SB_ADSTARD, .SB_E1STARD, .SB_E2STARD, .SB_DDSTARD, .SB_ADLEND, .SB_E1LEND, .SB_E2LEND, .SB_DDLEND => {
                                sh4_log.warn(termcolor.yellow("Ignoring write({any}) to Read Only register {s} = {X:0>8}."), .{ T, @tagName(reg), value });
                            },
                            .SB_MDAPRO => {
                                check_type(&[_]type{u32}, T, "Invalid Write({any}) to 0x{X:0>8} (SB_MDAPRO)\n", .{ T, addr });
                                // This register specifies the address range for Maple-DMA involving the system (work) memory.
                                // Check "Security code"
                                if (value & 0xFFFF0000 != 0x61550000) return;
                                self._dc.?.hw_register_addr(T, addr).* = value;
                            },
                            .SB_MDST => {
                                if (value == 1) self._dc.?.start_maple_dma();
                            },
                            .SB_ISTNRM => {
                                check_type(&[_]type{u32}, T, "Invalid Write({any}) to 0x{X:0>8} (SB_ISTNRM)\n", .{ T, addr });
                                // Interrupt can be cleared by writing "1" to the corresponding bit.
                                self._dc.?.hw_register(u32, .SB_ISTNRM).* &= ~(value & 0x3FFFFF);
                            },
                            .SB_ISTERR => {
                                check_type(&[_]type{u32}, T, "Invalid Write({any}) to 0x{X:0>8} (SB_ISTERR)\n", .{ T, addr });
                                // Interrupt can be cleared by writing "1" to the corresponding bit.
                                self._dc.?.hw_register(u32, .SB_ISTERR).* &= ~value;
                            },
                            .SB_C2DSTAT => {
                                check_type(&[_]type{u32}, T, "Invalid Write({any}) to 0x{X:0>8} (SB_C2DSTAT)\n", .{ T, addr });
                                self._dc.?.hw_register(u32, .SB_C2DSTAT).* = 0x10000000 | (0x03FFFFFF & value);
                            },
                            .SB_C2DST => {
                                if (value == 1) {
                                    self._dc.?.start_ch2_dma();
                                } else {
                                    self._dc.?.end_ch2_dma();
                                }
                            },
                            else => {
                                sh4_log.debug("  Write32 to hardware register @{X:0>8} {s} = 0x{X:0>8}", .{ addr, HardwareRegisters.getRegisterName(addr), value });
                                self._dc.?.hw_register_addr(T, addr).* = value;
                            },
                        }
                        return;
                    },
                    0x005F8000...0x005F9FFF => {
                        if (T == u64) {
                            // FIXME: Allow 64bit writes to Palette RAM? Metropolis Street Racer does it, not sure how normal it is :)
                            if (addr >= 0x005F9000 and addr <= 0x005F9FFC) {
                                sh4_log.warn(termcolor.yellow("Write({any}) to Palette RAM @{X:0>8} = 0x{X:0>16}"), .{ T, addr, value });
                                self._dc.?.gpu._get_register_from_addr(u64, addr).* = value;
                                return;
                            }
                        }
                        check_type(&[_]type{u32}, T, "Invalid Write({any}) to 0x{X:0>8} (Holly Registers) = 0x{X}\n", .{ T, addr, value });
                        return self._dc.?.gpu.write_register(addr, value);
                    },
                    0x00600000...0x006007FF => return self._dc.?.modem.write(T, addr, value),
                    // NOTE: 0x00700000...0x00FFFFFF mirrors to 0x02700000...0x02FFFFFF
                    0x00700000...0x0070FFFF, 0x02700000...0x0270FFFF => {
                        check_type(&[_]type{ u8, u32 }, T, "Invalid Write({any}) to 0x{X:0>8} (AICA Registers) = 0x{X}\n", .{ T, addr, value });
                        return self._dc.?.aica.write_register(T, addr & 0x00FFFFFF, value);
                    },
                    0x00710000...0x00710008, 0x02710000...0x02710008 => {
                        check_type(&[_]type{u32}, T, "Invalid Write({any}) to 0x{X:0>8} (AICA RTC Registers) = 0x{X}\n", .{ T, addr, value });
                        return self._dc.?.aica.write_rtc_register(addr & 0x00FFFFFF, value);
                    },
                    0x00800000...0x00FFFFFF, 0x02800000...0x02FFFFFF => return self._dc.?.aica.write_mem(T, addr & 0x00FFFFFF, value),
                    else => {},
                }
            },
            // Area 1 - 64bit access
            0x04000000...0x04FFFFFF, 0x06000000...0x06FFFFFF => {
                @as(*T, @alignCast(@ptrCast(&self._dc.?.gpu.vram[addr & (Dreamcast.VRAMSize - 1)]))).* = value;
                return;
            },
            // Area 1 - 32bit access
            0x05000000...0x05FFFFFF, 0x07000000...0x07FFFFFF => {
                if (T == u64) {
                    sh4_log.debug("Write(64) to 0x{X:0>8} = 0x{X:0>16}", .{ addr, value });
                    self.write_physical(u32, addr, @truncate(value));
                    self.write_physical(u32, addr + 4, @truncate(value >> 32));
                    return;
                }
                return self._dc.?.gpu.write_vram(T, addr, value);
            },
            // Area 4
            0x10000000...0x13FFFFFF => {
                // DCA3 Hack
                if (physical_addr & (@as(u32, 1) << 25) != 0) {
                    const index: u32 = (addr / 32) & 255;
                    const offset: u32 = addr & 31;
=======
            return self.write_p4(T, physical_addr, value);
>>>>>>> 982ff968

        self._dc.?.write(T, physical_addr & 0x1FFFFFFF, value);
    }

    // DCA3 Hack
    pub fn operand_cache_read(self: *const @This(), comptime T: type, addr: u32) T {
        const index: u32 = (addr / 32) & 255;
        const offset: u32 = addr & 31;
        sh4_log.debug("Operand Cache addr = {X:0>8}, index = {d}, offset = {d} (OC.addr[index] = {X:0>8})", .{ addr, index, offset, self._operand_cache_state.addr[index] });
        if (self._operand_cache_state.addr[index] != addr & ~@as(u32, 31))
            sh4_log.warn("  (read)  Expected OC.addr[index] = {X:0>8}, got {X:0>8}\n", .{ addr & ~@as(u32, 31), self._operand_cache_state.addr[index] });
        return @as([*]T, @alignCast(@ptrCast(&self.operand_cache_lines()[index])))[offset / @sizeOf(T)];
    }
    pub fn operand_cache_write(self: *@This(), comptime T: type, addr: u32, value: T) void {
        const index: u32 = (addr / 32) & 255;
        const offset: u32 = addr & 31;
        sh4_log.debug("Operand Cache addr = {X:0>8}, index = {d}, offset = {d} (OC.addr[index] = {X:0>8})\n", .{ addr, index, offset, self._operand_cache_state.addr[index] });
        if (self._operand_cache_state.addr[index] != addr & ~@as(u32, 31))
            sh4_log.warn("  (write) Expected OC.addr[index] = {X:0>8}, got {X:0>8}\n", .{ addr & ~@as(u32, 31), self._operand_cache_state.addr[index] });
        self._operand_cache_state.dirty[index] = true;
        @as([*]T, @alignCast(@ptrCast(&self.operand_cache_lines()[index])))[offset / @sizeOf(T)] = value;
    }

    pub fn set_trapa_callback(self: *@This(), callback: *const fn (userdata: *anyopaque) void, userdata: *anyopaque) void {
        if (EnableTRAPACallback) {
            self.on_trapa = .{ .callback = callback, .userdata = userdata };
        }
    }

    pub fn serialize(self: *const @This(), writer: anytype) !usize {
        var bytes: usize = 0;
        bytes += try writer.write(std.mem.sliceAsBytes(self.r[0..]));
        bytes += try writer.write(std.mem.sliceAsBytes(self.r_bank[0..]));
        bytes += try writer.write(std.mem.asBytes(&self.sr));
        bytes += try writer.write(std.mem.asBytes(&self.gbr));
        bytes += try writer.write(std.mem.asBytes(&self.ssr));
        bytes += try writer.write(std.mem.asBytes(&self.spc));
        bytes += try writer.write(std.mem.asBytes(&self.sgr));
        bytes += try writer.write(std.mem.asBytes(&self.dbr));
        bytes += try writer.write(std.mem.asBytes(&self.vbr));
        bytes += try writer.write(std.mem.asBytes(&self.pc));
        bytes += try writer.write(std.mem.asBytes(&self.macl));
        bytes += try writer.write(std.mem.asBytes(&self.mach));
        bytes += try writer.write(std.mem.asBytes(&self.pr));
        bytes += try writer.write(std.mem.asBytes(&self.fpscr));
        bytes += try writer.write(std.mem.asBytes(&self.fpul));
        bytes += try writer.write(std.mem.sliceAsBytes(self.fp_banks[0..]));
        bytes += try writer.write(std.mem.sliceAsBytes(self.store_queues[0..]));
        bytes += try writer.write(std.mem.sliceAsBytes(self._operand_cache[0..]));
        bytes += try writer.write(std.mem.sliceAsBytes(self.p4_registers[0..]));
        bytes += try writer.write(std.mem.sliceAsBytes(self.itlb[0..]));
        bytes += try writer.write(std.mem.sliceAsBytes(self.utlb[0..]));
        bytes += try writer.write(std.mem.asBytes(&self.interrupt_requests));
        bytes += try writer.write(std.mem.sliceAsBytes(self._last_timer_update[0..]));
        bytes += try writer.write(std.mem.asBytes(&self.execution_state));
        bytes += try writer.write(std.mem.asBytes(&self._pending_cycles));
        bytes += try self._operand_cache_state.serialize(writer);
        return bytes;
    }

    pub fn deserialize(self: *@This(), reader: anytype) !usize {
        var bytes: usize = 0;
        bytes += try reader.read(std.mem.sliceAsBytes(self.r[0..]));
        bytes += try reader.read(std.mem.sliceAsBytes(self.r_bank[0..]));
        bytes += try reader.read(std.mem.asBytes(&self.sr));
        bytes += try reader.read(std.mem.asBytes(&self.gbr));
        bytes += try reader.read(std.mem.asBytes(&self.ssr));
        bytes += try reader.read(std.mem.asBytes(&self.spc));
        bytes += try reader.read(std.mem.asBytes(&self.sgr));
        bytes += try reader.read(std.mem.asBytes(&self.dbr));
        bytes += try reader.read(std.mem.asBytes(&self.vbr));
        bytes += try reader.read(std.mem.asBytes(&self.pc));
        bytes += try reader.read(std.mem.asBytes(&self.macl));
        bytes += try reader.read(std.mem.asBytes(&self.mach));
        bytes += try reader.read(std.mem.asBytes(&self.pr));
        bytes += try reader.read(std.mem.asBytes(&self.fpscr));
        bytes += try reader.read(std.mem.asBytes(&self.fpul));
        bytes += try reader.read(std.mem.sliceAsBytes(self.fp_banks[0..]));
        bytes += try reader.read(std.mem.sliceAsBytes(self.store_queues[0..]));
        bytes += try reader.read(std.mem.sliceAsBytes(self._operand_cache[0..]));
        bytes += try reader.read(std.mem.sliceAsBytes(self.p4_registers[0..]));
        bytes += try reader.read(std.mem.sliceAsBytes(self.itlb[0..]));
        bytes += try reader.read(std.mem.sliceAsBytes(self.utlb[0..]));
        bytes += try reader.read(std.mem.asBytes(&self.interrupt_requests));
        bytes += try reader.read(std.mem.sliceAsBytes(self._last_timer_update[0..]));
        bytes += try reader.read(std.mem.asBytes(&self.execution_state));
        bytes += try reader.read(std.mem.asBytes(&self._pending_cycles));
        bytes += try self._operand_cache_state.deserialize(reader);

        self.compute_interrupt_priorities();
        self.update_sse_settings();
        self.reset_utlb_fast_lookup();
        self.check_mmu_state();

        return bytes;
    }
};<|MERGE_RESOLUTION|>--- conflicted
+++ resolved
@@ -1175,114 +1175,6 @@
         return entry.translate(virtual_addr) & 0x1FFF_FFFF;
     }
 
-<<<<<<< HEAD
-    // Memory access/mapping functions
-    // NOTE: These would make a lot more sense in the Dreamcast struct, however since this is
-    //       by far the hostest part, it looks like avoiding the extra indirection helps a lot
-    //       with performance. I don't really understand it since it will end up doing it anyway
-    //       most of the time.
-    //       I tried having some small functions just for the P4 registers that will delegate to
-    //       the proper functions, but it was also worse performance wise (although a little less
-    //       that calling directly to DC).
-
-    fn panic_debug(self: *const @This(), comptime fmt: []const u8, args: anytype) noreturn {
-        std.debug.print("panic_debug: PC: {X:0>8}\n", .{self.pc});
-        std.debug.panic(fmt ++ "\n", args);
-    }
-
-    pub inline fn _get_memory(self: *@This(), addr: u32) *u8 {
-        std.debug.assert(addr <= 0x1FFFFFFF);
-        const dc = self._dc.?;
-
-        // NOTE: These cases are out of order as an optimization.
-        //       Empirically tested on interpreter_perf (i.e. 200_000_000 first 'ticks' of Sonic Adventure and the Boot ROM).
-        //       The compiler seems to like really having equal length ranges (and also easily maskable, I guess)!
-        switch (addr) {
-            // Area 3 - System RAM (16MB) - 0x0C000000 to 0x0FFFFFFF, mirrored 4 times.
-            0x0C000000...0x0FFFFFFF => return &dc.ram[addr & 0x00FFFFFF],
-            // Area 1 - 64bit path
-            0x04000000...0x04FFFFFF, 0x06000000...0x06FFFFFF => return &dc.gpu.vram[addr & (Dreamcast.VRAMSize - 1)],
-            0x00000000...0x03FFFFFF => { // Area 0 - Boot ROM, Flash ROM, Hardware Registers
-                const area_0_addr = addr & 0x01FFFFFF;
-                switch (area_0_addr) {
-                    0x00000000...0x001FFFFF => return &dc.boot[area_0_addr],
-                    0x00200000...0x0021FFFF => return &dc.flash.data[area_0_addr & 0x1FFFF],
-                    0x005F6800...0x005F6FFF => return dc.hw_register_addr(u8, area_0_addr),
-                    0x005F7000...0x005F709C => @panic("_get_memory to GDROM Register. This should be handled in read/write functions."),
-                    0x005F709D...0x005F7FFF => return dc.hw_register_addr(u8, area_0_addr),
-                    0x005F8000...0x005F9FFF => return dc.gpu._get_register_from_addr(u8, area_0_addr),
-                    0x005FA000...0x005FFFFF => return dc.hw_register_addr(u8, area_0_addr),
-                    0x00600000...0x006007FF => {
-                        const static = struct {
-                            var once = false;
-                        };
-                        if (!static.once) {
-                            static.once = true;
-                            sh4_log.err(termcolor.red("  Invalid _get_memory to MODEM: {X:0>8}. It should be handled in read/write accessors (This will only be reported once)"), .{addr});
-                        }
-                        dc._dummy = .{ 0, 0, 0, 0 };
-                        return @ptrCast(&dc._dummy);
-                    },
-                    // G2 AICA Register
-                    0x00700000...0x00707FFF => @panic("_get_memory to AICA Register. This should be handled in read/write functions."),
-                    // G2 AICA RTC Registers
-                    0x00710000...0x00710008 => @panic("_get_memory to AICA RTC Register. This should be handled in read/write functions."),
-                    0x00800000...0x009FFFFF, 0x02800000...0x029FFFFF => { // G2 Wave Memory and Mirror
-                        sh4_log.debug("NOTE: _get_memory to AICA Wave Memory @{X:0>8} ({X:0>8}). This should be handled in read/write functions, except for DMA. Get rid of this warning when the ARM core is stable enough! (Direct access to wave memory specifically should be fine.)", .{ addr, area_0_addr });
-                        return @ptrCast(&dc.aica.wave_memory[area_0_addr & (dc.aica.wave_memory.len - 1)]);
-                    },
-                    0x01000000...0x01FFFFFF => { // Expansion Devices
-                        sh4_log.warn(termcolor.yellow("  Unimplemented _get_memory to Expansion Devices: {X:0>8} ({X:0>8})"), .{ addr, area_0_addr });
-
-                        // FIXME: TEMP DEBUG: Crazy Taxi accesses 030100C0 (010100C0) and 030100A0 (010100A0)
-                        //        And 0101003C to 0101007C, and 01010014, and 01010008
-                        // self.on_trapa.?();
-
-                        // FIXME: I have no idea why Crazy Taxi seem to expect to find 0x80 at 01010008, but this lets it go further.
-                        dc._dummy = .{ 0x80, 0, 0, 0 };
-
-                        return @ptrCast(&dc._dummy);
-                    },
-                    else => {
-                        sh4_log.warn(termcolor.yellow("  Unimplemented _get_memory to Area 0: {X:0>8} ({X:0>8})"), .{ addr, area_0_addr });
-
-                        dc._dummy = .{ 0, 0, 0, 0 };
-                        return @ptrCast(&dc._dummy);
-                    },
-                }
-            },
-            // Area 2 - Nothing
-            0x08000000...0x0BFFFFFF => self.panic_debug("Invalid _get_memory to Area 2 @{X:0>8}", .{addr}),
-            0x10000000...0x13FFFFFF => { // Area 4 - Tile accelerator command input
-                // self.panic_debug("Unexpected _get_memory to Area 4 @{X:0>8} - This should only be accessible via write32 or DMA.", .{addr});
-                // NOTE: Marvel vs. Capcom 2 reads from here (Addr:103464A0 PC:8C031D3C). Ignoring it doesn't seem to hurt, so... Doing that instead of panicking for now.
-                sh4_log.err(termcolor.red("[PC: 0x{X:0>8}] Unexpected _get_memory to Area 4 @{X:0>8} - This should only be accessible via write32 or DMA."), .{ self.pc, addr });
-                dc._dummy = .{ 0, 0, 0, 0 };
-                return @ptrCast(&dc._dummy);
-            },
-            0x14000000...0x17FFFFFF => { // Area 5 - G2 Expansion Devices
-                sh4_log.warn(termcolor.yellow("Unimplemented _get_memory to Area 5 (G2 Expansion Devices): {X:0>8}"), .{addr});
-                dc._dummy = .{ 0, 0, 0, 0 };
-                return @ptrCast(&dc._dummy);
-            },
-            // Area 6 - Nothing
-            0x18000000...0x1BFFFFFF => self.panic_debug("Invalid _get_memory to Area 6 @{X:0>8}", .{addr}),
-            // Area 7 - Internal I/O registers (same as P4)
-            0x1F000000...0x1FFFFFFF => {
-                std.debug.assert(self.sr.md == 1);
-                return self.p4_register_addr(u8, addr);
-            },
-            else => {
-                // FIXME: This space should be Unassigned/Reserved.
-                //        Returns a dummy value instead of panicking.
-                //        Metropolis Street Racer and Legacy of the Kain - Soul Reaver write to 0xBCXXXXXX,
-                //        and I have no idea if this is an issue with the emulator... See #51.
-                //        Ignoring the writes allow these games to progress a bit, but this might become an issue.
-                sh4_log.err(termcolor.red("Invalid _get_memory @{X:0>8}"), .{addr});
-                return @ptrCast(&dc._dummy);
-            },
-        }
-=======
     pub fn get_physical_pc(self: *@This()) u32 {
         return self.translate_instruction_address(self.pc) catch |err| pc: {
             self.handle_instruction_exception(self.pc, err);
@@ -1298,7 +1190,6 @@
             error.TLBProtectionViolation => .InstructionTLBProtectionViolation,
             error.TLBMultipleHit => .InstructionTLBMultipleHit,
         });
->>>>>>> 982ff968
     }
 
     inline fn check_type(comptime Valid: []const type, comptime T: type, comptime fmt: []const u8, param: anytype) void {
@@ -1795,103 +1686,7 @@
 
         if (physical_addr >= 0xE0000000) return self.read_p4(T, physical_addr);
 
-<<<<<<< HEAD
-        const addr = physical_addr & 0x1FFFFFFF;
-
-        switch (addr) {
-            // Area 0
-            0x00000000...0x01FFFFFF, 0x02000000...0x02FFFFFF => {
-                switch (addr) {
-                    0x005F6800...0x005F7FFF => {
-                        switch (addr) {
-                            0x005F7000...0x005F709C => {
-                                check_type(&[_]type{ u8, u16 }, T, "Invalid Read({any}) to GDRom Register 0x{X:0>8}\n", .{ T, addr });
-                                return self._dc.?.gdrom.read_register(T, addr);
-                            },
-                            else => {
-                                // Too spammy even for debugging.
-                                if (addr != @intFromEnum(HardwareRegister.SB_ISTNRM) and addr != @intFromEnum(HardwareRegister.SB_FFST))
-                                    sh4_log.debug("  Read({any}) to hardware register @{X:0>8} {s} = 0x{X:0>8}", .{
-                                        T, addr, HardwareRegisters.getRegisterName(addr), @as(*const u32, @alignCast(@ptrCast(@constCast(self)._get_memory(addr)))).*,
-                                    });
-                                return self._dc.?.hw_register_addr(T, addr).*;
-                            },
-                        }
-                    },
-                    0x005F8000...0x005F9FFF => {
-                        if (T == u32) {
-                            return self._dc.?.gpu.read_register(T, @enumFromInt(addr));
-                        } else {
-                            // NOTE: Some some reason I thought this was forbidden, but Windows CE does it?
-                            const val = self._dc.?.gpu._get_register_from_addr(T, addr).*;
-                            sh4_log.warn(termcolor.yellow("Read({any}) to Holly register @{X:0>8} = {X}"), .{ T, addr, val });
-                            return val;
-                        }
-                    },
-                    0x00600000...0x006007FF => return self._dc.?.modem.read(T, addr),
-                    // NOTE: 0x00700000...0x00FFFFFF mirrors to 0x02700000...0x02FFFFFF
-                    0x00700000...0x00707FE0, 0x02700000...0x02707FE0 => {
-                        check_type(&[_]type{ u8, u32 }, T, "Invalid Read({any}) to 0x{X:0>8}\n", .{ T, addr });
-                        return self._dc.?.aica.read_register(T, addr & 0x00FFFFFF);
-                    },
-                    0x00710000...0x00710008, 0x02710000...0x02710008 => {
-                        check_type(&[_]type{u32}, T, "Invalid Read({any}) to 0x{X:0>8}\n", .{ T, addr });
-                        return @truncate(self._dc.?.aica.read_rtc_register(addr & 0x00FFFFFF));
-                    },
-                    0x00800000...0x00FFFFFF, 0x02800000...0x02FFFFFF => {
-                        return self._dc.?.aica.read_mem(T, addr & 0x00FFFFFF);
-                    },
-                    else => {},
-                }
-            },
-            // Area 1 - 64bit access
-            0x04000000...0x04FFFFFF, 0x06000000...0x06FFFFFF => {
-                return @as(*T, @alignCast(@ptrCast(&self._dc.?.gpu.vram[addr & (Dreamcast.VRAMSize - 1)]))).*;
-            },
-            // Area 1 - 32bit access
-            0x05000000...0x05FFFFFF, 0x07000000...0x07FFFFFF => {
-                if (T == u64) {
-                    sh4_log.debug("Read(64) from 0x{X:0>8}", .{physical_addr});
-                    return @as(u64, self.read_physical(u32, physical_addr + 4)) << 32 | self.read_physical(u32, physical_addr);
-                }
-                return self._dc.?.gpu.read_vram(T, addr);
-            },
-            // Area 4 - Tile accelerator command input
-            0x10000000...0x13FFFFFF => {
-                // DCA3 Hack
-                if (physical_addr & (@as(u32, 1) << 25) != 0) {
-                    const index: u32 = (addr / 32) & 255;
-                    const offset: u32 = addr & 31;
-
-                    sh4_log.debug("Operand Cache addr = {X:0>8}, index = {d}, offset = {d} (OC.addr[index] = {X:0>8})", .{ addr, index, offset, self._operand_cache_state.addr[index] });
-
-                    if (self._operand_cache_state.addr[index] != addr & ~@as(u32, 31))
-                        sh4_log.warn("  (read)  Expected OC.addr[index] = {X:0>8}, got {X:0>8}\n", .{ addr & ~@as(u32, 31), self._operand_cache_state.addr[index] });
-
-                    return @as([*]T, @alignCast(@ptrCast(&self.operand_cache_lines()[index])))[offset / @sizeOf(T)];
-                }
-            },
-            // Area 7
-            0x1C000000...0x1FFFFFFF => {
-                // Only when area 7 in external memory space is accessed using virtual memory space, addresses H'1F00 0000
-                // to H'1FFF FFFF of area 7 are not designated as a reserved area, but are equivalent to the P4 area
-                // control register area in the physical memory space
-                if (self._mmu_state != .Disabled) {
-                    return self.read_p4(T, addr | 0xE000_0000);
-                } else {
-                    sh4_log.err(termcolor.red("Read({any}) to Area 7 without using virtual memory space: {X:0>8}"), .{ T, addr });
-                    return 0;
-                }
-            },
-            else => {},
-        }
-
-        return @as(*const T, @alignCast(@ptrCast(
-            @constCast(self)._get_memory(addr),
-        ))).*;
-=======
         return self._dc.?.read(T, physical_addr & 0x1FFFFFFF);
->>>>>>> 982ff968
     }
 
     pub fn write(self: *@This(), comptime T: type, virtual_addr: u32, value: T) error{ DataAddressErrorWrite, DataTLBMissWrite, InitialPageWrite, DataTLBProtectionViolation, DataTLBMultipleHit }!void {
@@ -1924,152 +1719,7 @@
             return self.write_operand_cache(T, physical_addr, value);
 
         if (physical_addr >= 0xE0000000)
-<<<<<<< HEAD
-            return write_p4(self, T, physical_addr, value);
-
-        // const addr = self.translate_address(virtual_addr); // We don't want that in JIT mode
-        const addr = physical_addr & 0x1FFFFFFF;
-
-        switch (addr) {
-            // Area 0, and mirrors
-            0x00000000...0x01FFFFFF, 0x02000000...0x03FFFFFF => {
-                switch (addr) {
-                    0x00200000...0x0021FFFF => {
-                        check_type(&[_]type{u8}, T, "Invalid Write({any}) to 0x{X:0>8} (Flash) = 0x{X}\n", .{ T, addr, value });
-                        self._dc.?.flash.write(addr & 0x1FFFF, value);
-                        return;
-                    },
-                    0x005F6800...0x005F7FFF => {
-                        const reg: HardwareRegister = @enumFromInt(addr);
-                        if (addr >= 0x005F7000 and addr <= 0x005F709C) {
-                            check_type(&[_]type{ u8, u16 }, T, "Invalid Write({any}) to 0x{X:0>8} (GDROM)\n", .{ T, addr });
-                            return self._dc.?.gdrom.write_register(T, addr, value);
-                        }
-                        // Hardware registers
-                        switch (reg) {
-                            .SB_SFRES => { // Software Reset
-                                check_type(&[_]type{u32}, T, "Invalid Write({any}) to 0x{X:0>8} (SB_SFRES)\n", .{ T, addr });
-                                if (value == 0x00007611)
-                                    self.software_reset();
-                            },
-                            .SB_PDST => if (value == 1) self._dc.?.start_pvr_dma(),
-                            .SB_SDST => if (value == 1) self._dc.?.start_sort_dma(),
-                            .SB_E1ST, .SB_E2ST, .SB_DDST => {
-                                if (value == 1)
-                                    sh4_log.err(termcolor.red("Unimplemented {any} DMA initiation!"), .{reg});
-                            },
-                            .SB_ADSUSP, .SB_E1SUSP, .SB_E2SUSP, .SB_DDSUSP => {
-                                if ((value & 1) == 1)
-                                    sh4_log.debug(termcolor.yellow("Unimplemented DMA Suspend Request to {any}"), .{reg});
-                            },
-                            .SB_ADST => {
-                                if (value == 1) self._dc.?.aica.start_dma(self._dc.?);
-                                return;
-                            },
-                            .SB_GDEN => {
-                                sh4_log.info("Write to SB_GDEN: {X}", .{value});
-                                if (value == 0) self._dc.?.abort_gd_dma();
-                                self._dc.?.hw_register_addr(T, addr).* = value;
-                            },
-                            .SB_GDST => {
-                                if (value == 1) {
-                                    sh4_log.info("SB_GDST DMA (ch0-DMA) initiation!", .{});
-                                    self._dc.?.start_gd_dma();
-                                } else {
-                                    sh4_log.warn("Unexpected write to SB_GDST: {X}", .{value});
-                                }
-                            },
-                            .SB_GDSTARD, .SB_GDLEND, .SB_ADSTAGD, .SB_E1STAGD, .SB_E2STAGD, .SB_DDSTAGD, .SB_ADSTARD, .SB_E1STARD, .SB_E2STARD, .SB_DDSTARD, .SB_ADLEND, .SB_E1LEND, .SB_E2LEND, .SB_DDLEND => {
-                                sh4_log.warn(termcolor.yellow("Ignoring write({any}) to Read Only register {s} = {X:0>8}."), .{ T, @tagName(reg), value });
-                            },
-                            .SB_MDAPRO => {
-                                check_type(&[_]type{u32}, T, "Invalid Write({any}) to 0x{X:0>8} (SB_MDAPRO)\n", .{ T, addr });
-                                // This register specifies the address range for Maple-DMA involving the system (work) memory.
-                                // Check "Security code"
-                                if (value & 0xFFFF0000 != 0x61550000) return;
-                                self._dc.?.hw_register_addr(T, addr).* = value;
-                            },
-                            .SB_MDST => {
-                                if (value == 1) self._dc.?.start_maple_dma();
-                            },
-                            .SB_ISTNRM => {
-                                check_type(&[_]type{u32}, T, "Invalid Write({any}) to 0x{X:0>8} (SB_ISTNRM)\n", .{ T, addr });
-                                // Interrupt can be cleared by writing "1" to the corresponding bit.
-                                self._dc.?.hw_register(u32, .SB_ISTNRM).* &= ~(value & 0x3FFFFF);
-                            },
-                            .SB_ISTERR => {
-                                check_type(&[_]type{u32}, T, "Invalid Write({any}) to 0x{X:0>8} (SB_ISTERR)\n", .{ T, addr });
-                                // Interrupt can be cleared by writing "1" to the corresponding bit.
-                                self._dc.?.hw_register(u32, .SB_ISTERR).* &= ~value;
-                            },
-                            .SB_C2DSTAT => {
-                                check_type(&[_]type{u32}, T, "Invalid Write({any}) to 0x{X:0>8} (SB_C2DSTAT)\n", .{ T, addr });
-                                self._dc.?.hw_register(u32, .SB_C2DSTAT).* = 0x10000000 | (0x03FFFFFF & value);
-                            },
-                            .SB_C2DST => {
-                                if (value == 1) {
-                                    self._dc.?.start_ch2_dma();
-                                } else {
-                                    self._dc.?.end_ch2_dma();
-                                }
-                            },
-                            else => {
-                                sh4_log.debug("  Write32 to hardware register @{X:0>8} {s} = 0x{X:0>8}", .{ addr, HardwareRegisters.getRegisterName(addr), value });
-                                self._dc.?.hw_register_addr(T, addr).* = value;
-                            },
-                        }
-                        return;
-                    },
-                    0x005F8000...0x005F9FFF => {
-                        if (T == u64) {
-                            // FIXME: Allow 64bit writes to Palette RAM? Metropolis Street Racer does it, not sure how normal it is :)
-                            if (addr >= 0x005F9000 and addr <= 0x005F9FFC) {
-                                sh4_log.warn(termcolor.yellow("Write({any}) to Palette RAM @{X:0>8} = 0x{X:0>16}"), .{ T, addr, value });
-                                self._dc.?.gpu._get_register_from_addr(u64, addr).* = value;
-                                return;
-                            }
-                        }
-                        check_type(&[_]type{u32}, T, "Invalid Write({any}) to 0x{X:0>8} (Holly Registers) = 0x{X}\n", .{ T, addr, value });
-                        return self._dc.?.gpu.write_register(addr, value);
-                    },
-                    0x00600000...0x006007FF => return self._dc.?.modem.write(T, addr, value),
-                    // NOTE: 0x00700000...0x00FFFFFF mirrors to 0x02700000...0x02FFFFFF
-                    0x00700000...0x0070FFFF, 0x02700000...0x0270FFFF => {
-                        check_type(&[_]type{ u8, u32 }, T, "Invalid Write({any}) to 0x{X:0>8} (AICA Registers) = 0x{X}\n", .{ T, addr, value });
-                        return self._dc.?.aica.write_register(T, addr & 0x00FFFFFF, value);
-                    },
-                    0x00710000...0x00710008, 0x02710000...0x02710008 => {
-                        check_type(&[_]type{u32}, T, "Invalid Write({any}) to 0x{X:0>8} (AICA RTC Registers) = 0x{X}\n", .{ T, addr, value });
-                        return self._dc.?.aica.write_rtc_register(addr & 0x00FFFFFF, value);
-                    },
-                    0x00800000...0x00FFFFFF, 0x02800000...0x02FFFFFF => return self._dc.?.aica.write_mem(T, addr & 0x00FFFFFF, value),
-                    else => {},
-                }
-            },
-            // Area 1 - 64bit access
-            0x04000000...0x04FFFFFF, 0x06000000...0x06FFFFFF => {
-                @as(*T, @alignCast(@ptrCast(&self._dc.?.gpu.vram[addr & (Dreamcast.VRAMSize - 1)]))).* = value;
-                return;
-            },
-            // Area 1 - 32bit access
-            0x05000000...0x05FFFFFF, 0x07000000...0x07FFFFFF => {
-                if (T == u64) {
-                    sh4_log.debug("Write(64) to 0x{X:0>8} = 0x{X:0>16}", .{ addr, value });
-                    self.write_physical(u32, addr, @truncate(value));
-                    self.write_physical(u32, addr + 4, @truncate(value >> 32));
-                    return;
-                }
-                return self._dc.?.gpu.write_vram(T, addr, value);
-            },
-            // Area 4
-            0x10000000...0x13FFFFFF => {
-                // DCA3 Hack
-                if (physical_addr & (@as(u32, 1) << 25) != 0) {
-                    const index: u32 = (addr / 32) & 255;
-                    const offset: u32 = addr & 31;
-=======
             return self.write_p4(T, physical_addr, value);
->>>>>>> 982ff968
 
         self._dc.?.write(T, physical_addr & 0x1FFFFFFF, value);
     }
