const std = @import("std");
const builtin = @import("builtin");
const common = @import("common.zig");
const termcolor = @import("termcolor");

const gdi_log = std.log.scoped(.gdi);

const windows = @import("windows.zig");

const Region = @import("dreamcast.zig").Region;

const DirectoryRecord = extern struct {
    length: u8 align(1),
    extended_length: u8 align(1),
    location: u32 align(1), // Location of extent (LBA) in both-endian format.
    location_big_endian: [4]u8 align(1),
    data_length: u32 align(1), // Data length (size of extent) in both-endian format.
    data_length_big_endian: [4]u8 align(1),
    recording_date_and_time: [7]u8 align(1),
    file_flags: u8 align(1),
    file_unit_size: u8 align(1), // File unit size for files recorded in interleaved mode, zero otherwise.
    interleave_gap_size: u8 align(1), // Interleave gap size for files recorded in interleaved mode, zero otherwise.
    volume_sequence_number: u16 align(1), // Volume sequence number - the volume that this extent is recorded on, in 16 bit both-endian format.
    volume_sequence_number_big_endian: [2]u8 align(1),
    file_identifier_length: u8 align(1),
    file_identifier: u8 align(1),

    pub fn get_file_identifier(self: *const @This()) []const u8 {
        return (@as([*]const u8, @ptrCast((&self.file_identifier)))[0..self.file_identifier_length]);
    }
};

test "DirectoryRecord" {
    try std.testing.expect(@offsetOf(DirectoryRecord, "length") == 0);
    try std.testing.expect(@offsetOf(DirectoryRecord, "extended_length") == 1);
    try std.testing.expect(@offsetOf(DirectoryRecord, "location") == 2);
    try std.testing.expect(@offsetOf(DirectoryRecord, "data_length") == 10);
    try std.testing.expect(@offsetOf(DirectoryRecord, "recording_date_and_time") == 18);
    try std.testing.expect(@offsetOf(DirectoryRecord, "file_flags") == 25);
    try std.testing.expect(@offsetOf(DirectoryRecord, "file_unit_size") == 26);
    try std.testing.expect(@offsetOf(DirectoryRecord, "interleave_gap_size") == 27);
    try std.testing.expect(@offsetOf(DirectoryRecord, "volume_sequence_number") == 28);
    try std.testing.expect(@offsetOf(DirectoryRecord, "file_identifier_length") == 32);
    try std.testing.expect(@offsetOf(DirectoryRecord, "file_identifier") == 33);
}

const PVD = extern struct {
    type_code: u8,
    standard_identifier: [5]u8,
    version: u8,
    _unused: u8,
    system_identifer: [32]u8,
    volume_identifer: [32]u8,
    _padding: [8]u8,
    volume_space_size: [8]u8,
    _unused0: [32]u8,
    volume_set_size: u16 align(1),
    volume_set_size_big_endian: [2]u8,
    volume_sequence_number: u16 align(1),
    volume_sequence_number_big_endian: [2]u8,
    logical_block_size_: u16 align(1),
    logical_block_size_big_endian: [2]u8,
    path_table_size: u32 align(1),
    path_table_size_big_endian: [4]u8,
    l_path_table_location: u32 align(1),
    optional_l_path_table_location: u32 align(1),
    m_path_table_location_big_endian: [4]u8,
    optional_m_path_table_location_big_endian: [4]u8,
    root_directory_entry: DirectoryRecord, // This is what we're here for.
    volume_set_identifier: [128]u8,
    publisher_identifier: [128]u8,
    data_preparer_identifier: [128]u8,
    application_identifier: [128]u8,
    copyright_file_identifier: [37]u8,
    abstract_file_identifier: [37]u8,
    bibliographic_file_identifier: [37]u8,
    volume_creation_date_and_time: [17]u8,
    volume_modification_date_and_time: [17]u8,
    volume_expiration_date_and_time: [17]u8,
    volume_effective_date_and_time: [17]u8,
    file_structure_version: u8,
    _unused2: u8,
    application_used: [512]u8,
    _reserved: [653]u8,
};

test "PVD" {
    try std.testing.expect(@offsetOf(PVD, "root_directory_entry") == 156);
}

const Track = struct {
    num: u32,
    offset: u32, // Start LBA
    track_type: u8,
    format: u32, // Sector size
    pregap: u32,
    data: []align(std.mem.page_size) const u8,

    platform_specific: if (builtin.os.tag == .windows) struct {
        mapping_handle: *anyopaque,
        file_handle: *anyopaque,
    } else struct {
        file: std.fs.File,
    },

    pub fn deinit(self: *@This(), allocator: std.mem.Allocator) void {
        _ = allocator;
        if (builtin.os.tag != .windows) {
            std.posix.munmap(self.data);
            self.platform_specific.file.close();
        } else {
            // TODO:
            _ = windows.UnmapViewOfFile(self.data.ptr);
            std.os.windows.CloseHandle(self.platform_specific.mapping_handle);
            std.os.windows.CloseHandle(self.platform_specific.file_handle);
        }
    }

    pub fn get_directory_record(self: *const @This(), offset: usize) *const DirectoryRecord {
        return @ptrCast(@alignCast(self.data.ptr + offset));
    }

    pub fn header_size(self: *const @This()) u32 {
        return if (self.format == 2352) 0x10 else 0;
    }

    pub fn adr_ctrl_byte(self: *const @This()) u8 {
        const adr: u4 = 1;
        const control: u8 = if (self.track_type == 4) 0b0100 else 0b0000;
        return (control << 4) | adr;
    }

    pub fn load_sectors(self: *const @This(), lba: u32, count: u32, dest: []u8) u32 {
        std.debug.assert(lba >= self.offset);
        var sector_start = (lba - self.offset) * self.format;
        if (sector_start >= self.data.len) {
            gdi_log.warn(termcolor.yellow("lba out of range (track offset: {d}, lba: {d})"), .{ self.offset, lba });
            return 0;
        }

        // Each sector only has raw data.
        if (self.track_type == 0 or self.format == 2048) {
            const to_copy: u32 = @min(@min(dest.len, count * 2048), self.data[sector_start..].len);
            @memcpy(dest[0..to_copy], self.data[sector_start .. sector_start + to_copy]);
            return to_copy;
        } else if (self.format == 2352) {
            var copied: u32 = 0;
            for (0..count) |_| {
                if (sector_start >= self.data.len or self.data[sector_start..].len < 0x10)
                    return copied;

                const header = self.data[sector_start .. sector_start + self.header_size()];
                // Mode 1 (2048 bytes plus error correction) or Mode 2 (2336 bytes)
                if (header[0x0F] != 1 and header[0x0F] != 2) {
                    gdi_log.warn(termcolor.yellow("Invalid sector mode: {X:0>2}"), .{header[0x0F]});
                    return copied;
                }
                const data_size: u32 = if (header[0x0F] == 1) 2048 else 2336;

                if (dest.len <= copied) return copied;
                const chunk_size = @min(data_size, dest.len - copied);
                @memcpy(dest[copied .. copied + chunk_size], self.data[sector_start + self.header_size() .. sector_start + self.header_size() + chunk_size]);
                copied += chunk_size;
                sector_start += self.format;
            }
            return copied;
        } else {
            @panic("Unimplemented");
        }
    }
};

pub const SectorHeader = extern struct {
    sync_filed: [12]u8,
    address: [3]u8,
    mode: u8,
};

const GDI_SECTOR_OFFSET = 150; // FIXME: Still unsure about this.

pub const GDI = struct {
    tracks: std.ArrayList(Track),

    _allocator: std.mem.Allocator,

    pub fn init(filepath: []const u8, allocator: std.mem.Allocator) !GDI {
        var self: GDI = .{
            .tracks = std.ArrayList(Track).init(allocator),
            ._allocator = allocator,
        };

        const file = std.fs.cwd().openFile(filepath, .{}) catch {
            std.debug.print("File not found: {s}\n", .{filepath});
            return error.GDIFileNotFound;
        };
        defer file.close();
        const folder = std.fs.path.dirname(filepath) orelse ".";
        const data = try file.readToEndAlloc(self._allocator, 1024 * 1024 * 1024);
        defer self._allocator.free(data);
        const end_line = if (std.mem.containsAtLeast(u8, data, 1, "\r\n")) "\r\n" else "\n";
        var lines = std.mem.splitSequence(u8, data, end_line);

        const first_line = lines.next().?;
        const track_count = try std.fmt.parseUnsigned(u32, first_line, 10);
        try self.tracks.resize(track_count);

        for (0..track_count) |i| {
            var vals = std.mem.splitSequence(u8, lines.next().?, " ");

            const num = try std.fmt.parseUnsigned(u32, vals.next().?, 10);
            var offset = (try std.fmt.parseUnsigned(u32, vals.next().?, 10));
            const track_type = try std.fmt.parseUnsigned(u8, vals.next().?, 10);
            const format = try std.fmt.parseUnsigned(u32, vals.next().?, 10);
            const filename = vals.next().?;
            const pregap = try std.fmt.parseUnsigned(u32, vals.next().?, 10);

            if (i >= 2)
                offset += GDI_SECTOR_OFFSET;

            std.debug.assert(pregap == 0); // FIXME: Not handled.

            // TODO: Use MMAP on non-windows platforms
            if (builtin.os.tag != .windows) {
                const track_file_path = try std.fs.path.join(self._allocator, &[_][]const u8{ folder, filename });
                defer self._allocator.free(track_file_path);
                const track_file = std.fs.cwd().openFile(track_file_path, .{}) catch {
                    std.debug.print("Track File not found: {s}\n", .{track_file_path});
                    return error.TrackFileNotFound;
                };

                const track_data = try std.posix.mmap(null, (try track_file.stat()).size, std.posix.PROT.READ, .{ .TYPE = .SHARED }, track_file.handle, 0);

                self.tracks.items[num - 1] = (.{
                    .num = num,
                    .offset = offset,
                    .track_type = track_type,
                    .format = format,
                    .pregap = pregap,
                    .data = track_data,
                    .platform_specific = .{ .file = track_file },
                });
            } else {
                const track_file_path = try std.fs.path.joinZ(self._allocator, &[_][]const u8{ folder, filename });
                defer self._allocator.free(track_file_path);
                var track_file_abs_path_buffer: [std.fs.max_path_bytes + 1]u8 = .{0} ** (std.fs.max_path_bytes + 1);
                const track_file_abs_path = try std.fs.cwd().realpathZ(track_file_path, &track_file_abs_path_buffer);
                const file_path_w = try std.os.windows.cStrToPrefixedFileW(null, @as([*:0]u8, @ptrCast(track_file_abs_path.ptr)));

                const file_handle = try std.os.windows.OpenFile(file_path_w.span(), .{
                    .access_mask = std.os.windows.GENERIC_READ | std.os.windows.SYNCHRONIZE,
                    .creation = std.os.windows.FILE_OPEN,
                });
                errdefer std.os.windows.CloseHandle(file_handle);

                const mapping_handle = windows.CreateFileMappingA(file_handle, null, std.os.windows.PAGE_READONLY, 0, 0, null);
                if (mapping_handle == null) return error.FileMapError;
<<<<<<< HEAD
                errdefer std.os.windows.CloseHandle(mapping_handle);

                const ptr = windows.MapViewOfFile(mapping_handle.?, std.os.windows.SECTION_MAP_READ, 0, 0, 0);
                errdefer windows.UnmapViewOfFile(ptr);
=======
                errdefer std.os.windows.CloseHandle(mapping_handle.?);

                const ptr = windows.MapViewOfFile(mapping_handle.?, std.os.windows.SECTION_MAP_READ, 0, 0, 0);
                if (ptr == null) return error.MapViewOfFileError;
                errdefer _ = windows.UnmapViewOfFile(ptr.?);
>>>>>>> 879d8c10

                var info: std.os.windows.MEMORY_BASIC_INFORMATION = undefined;
                _ = try std.os.windows.VirtualQuery(ptr, &info, @sizeOf(std.os.windows.MEMORY_BASIC_INFORMATION));

                self.tracks.items[num - 1] = (.{
                    .num = num,
                    .offset = offset,
                    .track_type = track_type,
                    .format = format,
                    .pregap = pregap,
                    .data = @as([*]align(std.mem.page_size) const u8, @alignCast(@ptrCast(ptr)))[0..info.RegionSize],
                    .platform_specific = .{
                        .file_handle = file_handle,
                        .mapping_handle = mapping_handle.?,
                    },
                });
            }
        }

        return self;
    }

    pub fn deinit(self: *@This()) void {
        for (self.tracks.items) |*track| {
            track.deinit(self._allocator);
        }
        self.tracks.deinit();
    }

    pub fn get_region(self: *const @This()) Region {
        if (self.tracks.items.len >= 3) {
            if (self.tracks.items[2].data[0x40] == 'J')
                return .Japan;
            if (self.tracks.items[2].data[0x41] == 'U')
                return .USA;
            if (self.tracks.items[2].data[0x42] == 'E')
                return .Europe;
        }
        return .Unknown;
    }

    pub fn get_product_id(self: *const @This()) ?[]const u8 {
        if (self.tracks.items.len < 3) return null;
        return self.tracks.items[2].data[0x50..0x60];
    }

    pub fn get_product_name(self: *const @This()) ?[]const u8 {
        if (self.tracks.items.len < 3) return null;
        const name = self.tracks.items[2].data[0x90..0x100];
        // Trim spaces
        var end = name.len - 1;
        while (end > 0 and name[end] == ' ') end -= 1;
        return name[0 .. end + 1];
    }

    pub fn get_primary_volume_descriptor(self: *const @This()) *const PVD {
        const offset = 0x10 * self.tracks.items[2].format + self.tracks.items[2].header_size(); // 16th sector + skip sector header
        return @ptrCast(@alignCast(self.tracks.items[2].data.ptr + offset));
    }

    pub fn get_corresponding_track(self: *const @This(), lda: u32) !*const Track {
        std.debug.assert(self.tracks.items.len > 0);
        var idx: u32 = 0;
        while (idx + 1 < self.tracks.items.len and self.tracks.items[idx + 1].offset <= lda) : (idx += 1) {}
        return &self.tracks.items[idx];
    }

    pub fn load_file(self: *const @This(), filename: []const u8, dest: []u8) !u32 {
        const root_directory_entry = self.get_primary_volume_descriptor().*.root_directory_entry;
        const root_directory_length = root_directory_entry.length;
        const root_directory_lba = root_directory_entry.location + GDI_SECTOR_OFFSET;
        const root_track = try self.get_corresponding_track(root_directory_lba);
        const sector_start = (root_directory_lba - root_track.offset) * root_track.format;

        var curr_offset = sector_start + self.tracks.items[2].header_size(); // Skip header if any.
        // TODO: Handle directories, and not just root files.
        for (0..root_directory_length) |_| {
            const dir_record = root_track.get_directory_record(curr_offset);
            if (std.mem.eql(u8, dir_record.get_file_identifier(), filename))
                return self.load_bytes(dir_record.location + GDI_SECTOR_OFFSET, dir_record.data_length, dest);
            curr_offset += dir_record.length; // FIXME: Handle sector boundaries?
        }
        return error.NotFound;
    }

    // Bad wrapper around load_sectors. Don't use that in performance sensisive code :)
    pub fn load_bytes(self: *const @This(), lba: u32, length: u32, dest: []u8) u32 {
        const track = try self.get_corresponding_track(lba);
        var remaining = length;
        var curr_sector = lba;
        while (remaining > 0) {
            remaining -= track.load_sectors(curr_sector, 1, dest[length - remaining .. length]);
            curr_sector += 1;
        }
        return length;
    }

    pub fn load_sectors(self: *const @This(), lba: u32, count: u32, dest: []u8) u32 {
        const track = try self.get_corresponding_track(lba);
        return track.load_sectors(lba, count, dest);
    }

    pub fn load_sectors_raw(self: *const @This(), lba: u32, count: u32, dest: []u8) u32 {
        const track = try self.get_corresponding_track(lba);
        @memcpy(dest[0 .. 2352 * count], track.data[(lba - track.offset) * 2352 .. 2352 * ((lba - track.offset) + count)]);
        return 2352 * count;
    }
};<|MERGE_RESOLUTION|>--- conflicted
+++ resolved
@@ -254,18 +254,11 @@
 
                 const mapping_handle = windows.CreateFileMappingA(file_handle, null, std.os.windows.PAGE_READONLY, 0, 0, null);
                 if (mapping_handle == null) return error.FileMapError;
-<<<<<<< HEAD
-                errdefer std.os.windows.CloseHandle(mapping_handle);
-
-                const ptr = windows.MapViewOfFile(mapping_handle.?, std.os.windows.SECTION_MAP_READ, 0, 0, 0);
-                errdefer windows.UnmapViewOfFile(ptr);
-=======
                 errdefer std.os.windows.CloseHandle(mapping_handle.?);
 
                 const ptr = windows.MapViewOfFile(mapping_handle.?, std.os.windows.SECTION_MAP_READ, 0, 0, 0);
                 if (ptr == null) return error.MapViewOfFileError;
                 errdefer _ = windows.UnmapViewOfFile(ptr.?);
->>>>>>> 879d8c10
 
                 var info: std.os.windows.MEMORY_BASIC_INFORMATION = undefined;
                 _ = try std.os.windows.VirtualQuery(ptr, &info, @sizeOf(std.os.windows.MEMORY_BASIC_INFORMATION));
